numpy
cython
scipy
matplotlib==3.1.2 ; platform_machine != 'aarch64'
matplotlib==3.3.2 ; platform_machine == 'aarch64'
jplephem
pyephem
https://github.com/matplotlib/basemap/archive/master.zip ; sys_platform != 'win32' and platform_machine != 'aarch64'
basemap ; sys_platform == 'win32' or platform_machine == 'aarch64'
PyQt5 ; platform_machine != 'aarch64'
pyyaml
pyswarms
keras
pytz
pandas
<<<<<<< HEAD
cartopy
basemap-data-hires
=======
gitpython
>>>>>>> c97d9422
<|MERGE_RESOLUTION|>--- conflicted
+++ resolved
@@ -13,9 +13,6 @@
 keras
 pytz
 pandas
-<<<<<<< HEAD
 cartopy
 basemap-data-hires
-=======
-gitpython
->>>>>>> c97d9422
+gitpython