numpy
cython
scipy
matplotlib==3.1.2 ; platform_machine != 'aarch64'
matplotlib==3.3.2 ; platform_machine == 'aarch64'
jplephem
pyephem
<<<<<<< HEAD
https://github.com/matplotlib/basemap/archive/master.zip ; sys_platform != 'win32' and platform_machine != 'aarch64'
basemap ; sys_platform == 'win32' or platform_machine == 'aarch64'
=======
https://github.com/matplotlib/basemap/archive/master.zip ; sys_platform != 'win32'
basemap ; sys_platform == 'win32'
>>>>>>> 2ff075a9
PyQt5 ; platform_machine != 'aarch64'
pyyaml
pyswarms
keras
pytz
<<<<<<< HEAD
pandas
=======
cartopy
basemap-data-hires
>>>>>>> 2ff075a9
<|MERGE_RESOLUTION|>--- conflicted
+++ resolved
@@ -5,21 +5,13 @@
 matplotlib==3.3.2 ; platform_machine == 'aarch64'
 jplephem
 pyephem
-<<<<<<< HEAD
 https://github.com/matplotlib/basemap/archive/master.zip ; sys_platform != 'win32' and platform_machine != 'aarch64'
 basemap ; sys_platform == 'win32' or platform_machine == 'aarch64'
-=======
-https://github.com/matplotlib/basemap/archive/master.zip ; sys_platform != 'win32'
-basemap ; sys_platform == 'win32'
->>>>>>> 2ff075a9
 PyQt5 ; platform_machine != 'aarch64'
 pyyaml
 pyswarms
 keras
 pytz
-<<<<<<< HEAD
 pandas
-=======
 cartopy
-basemap-data-hires
->>>>>>> 2ff075a9
+basemap-data-hires