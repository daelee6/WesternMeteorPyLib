--- conflicted
+++ resolved
@@ -12,10 +12,4 @@
 pyswarms
 keras
 pytz
-<<<<<<< HEAD
-basemap-data-hires
-# INSTALL CARTOPY WITH CONDA
-#cartopy
-=======
-pandas
->>>>>>> 734a2a84
+pandas