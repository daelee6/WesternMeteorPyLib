--- conflicted
+++ resolved
@@ -621,14 +621,8 @@
             geometric_uncert=cml_args.uncertgeom, gravity_correction=(not cml_args.disablegravity), 
             plot_all_spatial_residuals=cml_args.plotallspatial, plot_file_type=cml_args.imgformat, \
             show_plots=(not cml_args.hideplots), v_init_part=velpart, v_init_ht=vinitht, \
-<<<<<<< HEAD
             show_jacchia=cml_args.jacchia, estimate_timing_vel=(False if cml_args.notimefit is None else cml_args.notimefit), \
-            mc_noise_std=cml_args.mcstd,enable_OSM_plot=cml_args.enableOSM)
-=======
-            show_jacchia=cml_args.jacchia, \
-            estimate_timing_vel=(False if cml_args.notimefit is None else cml_args.notimefit), \
-            fixed_times=cml_args.fixedtimes, mc_noise_std=cml_args.mcstd)
->>>>>>> 734a2a84
+            mc_noise_std=cml_args.mcstd, fixed_times=cml_args.fixedtimes, enable_OSM_plot=cml_args.enableOSM)
 
 
     # ### PERFORM PHOTOMETRY
