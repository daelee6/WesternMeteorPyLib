--- conflicted
+++ resolved
@@ -761,11 +761,7 @@
                     ang_res_median = ignore_candidates[obs_ignore_indx][1]
                     print("Ignoring station {:s}".format(obs.station_id))
                     print("   obs std: {:.2f} arcsec".format(3600*np.degrees(obs.ang_res_std)))
-<<<<<<< HEAD
-                    print("   bad lim: {:.2f} arcsec".format(3600*np.degrees(ang_res_median 
-=======
                     print("   bad lim: {:.2f} arcsec".format(3600*np.degrees(ang_res_median
->>>>>>> 04153727
                         *self.traj_constraints.bad_station_obs_ang_limit)))
                     print("   max err: {:.2f} arcsec".format(self.traj_constraints.max_arcsec_err))
 
@@ -1031,19 +1027,12 @@
                 print("-----------------------------------")
                 print()
 
-<<<<<<< HEAD
 
                 # Select observations in the given time bin
                 unpaired_observations = [met_obs for met_obs in unpaired_observations_all 
                     if (met_obs.reference_dt >= bin_beg) and (met_obs.reference_dt <= bin_end)]
-=======
->>>>>>> 04153727
-
-                # Select observations in the given time bin
-                unpaired_observations = [met_obs for met_obs in unpaired_observations_all 
-                    if (met_obs.reference_dt >= bin_beg) and (met_obs.reference_dt <= bin_end)]
-
-<<<<<<< HEAD
+
+
                 # Counter for the total number of solved trajectories in this bin
                 traj_solved_count = 0
 
@@ -1076,62 +1065,18 @@
                     # Get all unprocessed observations which are close in time to the reference trajectory
                     traj_time_pairs = self.dh.getTrajTimePairs(traj_reduced, unpaired_observations, 
                         self.traj_constraints.max_toffset)
-=======
-
-                # Counter for the total number of solved trajectories in this bin
-                traj_solved_count = 0
-
-                ### CHECK FOR PAIRING WITH PREVIOUSLY ESTIMATED TRAJECTORIES ###
-
-                print()
-                print("--------------------------------------------------------------------------")
-                print("{}".format(datetime.datetime.now().strftime('%Y-%m-%dZ%H:%M:%S')))
-                print("    1) CHECKING IF PREVIOUSLY ESTIMATED TRAJECTORIES HAVE NEW OBSERVATIONS")
-                print("--------------------------------------------------------------------------")
-                print()
-
-                # Get a list of all already computed trajectories within the given time bin
-                #   Reducted trajectory objects are returned
-                computed_traj_list = self.dh.getComputedTrajectories(datetime2JD(bin_beg), datetime2JD(bin_end))
-
-                # Find all unpaired observations that match already existing trajectories
-                for traj_reduced in computed_traj_list:
-
-                    # If the trajectory already has more than the maximum number of stations, skip it
-                    if len(traj_reduced.participating_stations) >= self.traj_constraints.max_stations:
-                        
-                        print(
-                            "Trajectory {:s} has already reached the maximum number of stations, "
-                            "skipping...".format(
-                                str(jd2Date(traj_reduced.jdt_ref, dt_obj=True, tzinfo=datetime.timezone.utc))))
-                        
-                        continue
->>>>>>> 04153727
-
-                    # Get all unprocessed observations which are close in time to the reference trajectory
-                    traj_time_pairs = self.dh.getTrajTimePairs(traj_reduced, unpaired_observations, 
-                        self.traj_constraints.max_toffset)
 
                     # Skip trajectory if there are no new obervations
                     if not traj_time_pairs:
                         continue
 
-<<<<<<< HEAD
+
                 print()
                 print("{}".format(datetime.datetime.now().strftime('%Y-%m-%dZ%H:%M:%S')))
                 print("Checking trajectory at {:s} in countries: {:s}".format( 
                     str(jd2Date(traj_reduced.jdt_ref, dt_obj=True, tzinfo=datetime.timezone.utc)), 
                     ", ".join(list(set([stat_id[:2] for stat_id in traj_reduced.participating_stations])))))
                 print("--------")
-=======
->>>>>>> 04153727
-
-                    print()
-                    print("{}".format(datetime.datetime.now().strftime('%Y-%m-%dZ%H:%M:%S')))
-                    print("Checking trajectory at {:s} in countries: {:s}".format( 
-                        str(jd2Date(traj_reduced.jdt_ref, dt_obj=True, tzinfo=datetime.timezone.utc)), 
-                        ", ".join(list(set([stat_id[:2] for stat_id in traj_reduced.participating_stations])))))
-                    print("--------")
 
 
                     # Filter out bad matches and only keep the good ones
@@ -1167,15 +1112,9 @@
 
                             ### Do a rough trajectory solution and perform a quick quality control ###
 
-<<<<<<< HEAD
                     # Init observation object using the new meteor observation
                     obs_new = self.initObservationsObject(met_obs, platepar, 
                         ref_dt=jd2Date(traj_reduced.jdt_ref, dt_obj=True, tzinfo=datetime.timezone.utc))
-=======
-                            # Init observation object using the new meteor observation
-                            obs_new = self.initObservationsObject(met_obs, platepar, 
-                                ref_dt=jd2Date(traj_reduced.jdt_ref, dt_obj=True, tzinfo=datetime.timezone.utc))
->>>>>>> 04153727
 
 
                         # Get an observation from the trajectory object with the maximum convergence angle to
@@ -1243,7 +1182,6 @@
 
                         else:
                             print("New trajectory solution failed, keeping the old trajectory...")
-<<<<<<< HEAD
 
                 ### ###
 
@@ -1268,26 +1206,8 @@
                     # Get station platepar
                     reference_platepar = self.dh.getPlatepar(met_obs)
                     obs1 = self.initObservationsObject(met_obs, reference_platepar)
-=======
-
-                ### ###
-
-
-                print()
-                print("-------------------------------------------------")
-                print("{}".format(datetime.datetime.now().strftime('%Y-%m-%dZ%H:%M:%S')))
-                print("    2) PAIRING OBSERVATIONS INTO NEW TRAJECTORIES")
-                print("-------------------------------------------------")
-                print()
-
-                # List of all candidate trajectories
-                candidate_trajectories = []
->>>>>>> 04153727
-
-                # Go through all unpaired and unprocessed meteor observations
-                for met_obs in unpaired_observations:
-
-<<<<<<< HEAD
+
+
                     # Keep a list of observations which matched the reference observation
                     matched_observations = []
 
@@ -1320,49 +1240,9 @@
                             continue
 
                         ### ###
-=======
-                    # Skip observations that were processed in the meantime
-                    if met_obs.processed:
-                        continue
-
-                    # Get station platepar
-                    reference_platepar = self.dh.getPlatepar(met_obs)
-                    obs1 = self.initObservationsObject(met_obs, reference_platepar)
-
-
-                    # Keep a list of observations which matched the reference observation
-                    matched_observations = []
-
-                    # Find all meteors from other stations that are close in time to this meteor
-                    plane_intersection_good = None
-                    time_pairs = self.dh.findTimePairs(met_obs, unpaired_observations, 
-                        self.traj_constraints.max_toffset)
-                    for met_pair_candidate in time_pairs:
-
-                        print()
-                        print("Processing pair:")
-                        print("{:s} and {:s}".format(met_obs.station_code, met_pair_candidate.station_code))
-                        print("{:s} and {:s}".format(str(met_obs.reference_dt), 
-                            str(met_pair_candidate.reference_dt)))
-                        print("-----------------------")
-
-                        ### Check if the stations are close enough and have roughly overlapping fields of view ###
-
-                        # Get candidate station platepar
-                        candidate_platepar = self.dh.getPlatepar(met_pair_candidate)
->>>>>>> 04153727
-
-                        # Check if the stations are within range
-                        if not self.stationRangeCheck(reference_platepar, candidate_platepar):
-                            continue
-
-                        # Check the FOV overlap
-                        if not self.checkFOVOverlap(reference_platepar, candidate_platepar):
-                            print("Station FOV does not overlap: {:s} and {:s}".format(met_obs.station_code, 
-                                met_pair_candidate.station_code))
-                            continue
-
-<<<<<<< HEAD
+
+
+
                         ### Do a rough trajectory solution and perform a quick quality control ###
 
                         # Init observations
@@ -1380,29 +1260,9 @@
                         ### ###
 
                         matched_observations.append([obs2, met_pair_candidate, plane_intersection])
-=======
-                        ### ###
-
-
-
-                        ### Do a rough trajectory solution and perform a quick quality control ###
-
-                        # Init observations
-                        obs2 = self.initObservationsObject(met_pair_candidate, candidate_platepar, 
-                            ref_dt=met_obs.reference_dt)
-
-                        # Do a quick trajectory solution and perform sanity checks
-                        plane_intersection = self.quickTrajectorySolution(obs1, obs2)
-                        if plane_intersection is None:
-                            continue
->>>>>>> 04153727
-
-                        else:
-                            plane_intersection_good = plane_intersection
-
-                        ### ###
-
-<<<<<<< HEAD
+
+
+
                     # If there are no matched observations, skip it
                     if len(matched_observations) == 0:
 
@@ -1418,59 +1278,21 @@
 
                     # Add the first observation to matched observations
                     matched_observations.append([obs1, met_obs, plane_intersection_good])
-=======
-                        matched_observations.append([obs2, met_pair_candidate, plane_intersection])
-
-
-
-                    # If there are no matched observations, skip it
-                    if len(matched_observations) == 0:
-
-                        if len(time_pairs) > 0:
-                            print()
-                            print(" --- NO MATCH ---")
->>>>>>> 04153727
-
-                        continue
-
-<<<<<<< HEAD
+
+
                     # Mark observations as processed
                     for _, met_obs_temp, _ in matched_observations:
                         met_obs_temp.processed = True
                         self.dh.markObservationAsProcessed(met_obs_temp)
-=======
-                    # Skip if there are not good plane intersections
-                    if plane_intersection_good is None:
-                        continue
->>>>>>> 04153727
-
-                    # Add the first observation to matched observations
-                    matched_observations.append([obs1, met_obs, plane_intersection_good])
-
-<<<<<<< HEAD
+
+
                     # Store candidate trajectories
                     print()
                     print(" --- ADDING CANDIDATE ---")
                     candidate_trajectories.append(matched_observations)
-=======
->>>>>>> 04153727
-
-                    # Mark observations as processed
-                    for _, met_obs_temp, _ in matched_observations:
-                        met_obs_temp.processed = True
-                        self.dh.markObservationAsProcessed(met_obs_temp)
-
-
-<<<<<<< HEAD
-=======
-                    # Store candidate trajectories
-                    print()
-                    print(" --- ADDING CANDIDATE ---")
-                    candidate_trajectories.append(matched_observations)
-
-
-
->>>>>>> 04153727
+
+
+
                 ### Merge all candidate trajectories which share the same observations ###
                 print()
                 print("---------------------------")
@@ -1767,15 +1589,10 @@
                         # Normalize the observations to the reference Julian date
                         jdt_ref_curr = datetime2JD(met_obs.reference_dt)
                         obs_temp.time_data += (jdt_ref_curr - jdt_ref)*86400
-<<<<<<< HEAD
 
                         traj.infillWithObs(obs_temp)
-=======
->>>>>>> 04153727
-
-                        traj.infillWithObs(obs_temp)
-
-<<<<<<< HEAD
+
+
                     # If this trajectory already failed to be computed, don't try to recompute it again unless
                     #   new observations are added
                     if self.dh.checkTrajIfFailed(traj):
@@ -1791,32 +1608,11 @@
                         self.dh.saveTrajectoryResults(traj, self.traj_constraints.save_plots)
                         self.dh.addTrajectory(traj)
 
-=======
-
-                    # If this trajectory already failed to be computed, don't try to recompute it again unless
-                    #   new observations are added
-                    if self.dh.checkTrajIfFailed(traj):
-                        print("The same trajectory already failed to be computed in previous runs!")
-                        continue
-
-
-                    # Solve the trajectory
-                    successful_traj_fit, traj = self.solveTrajectory(traj, mc_runs)
-
-                    # Save the trajectory if successful
-                    if successful_traj_fit:
-                        self.dh.saveTrajectoryResults(traj, self.traj_constraints.save_plots)
-                        self.dh.addTrajectory(traj)
-
->>>>>>> 04153727
                         # Mark observations as paired in a trajectory if fit successful
                         for _, met_obs_temp, _ in matched_observations:
                             self.dh.markObservationAsPaired(met_obs_temp)
 
-<<<<<<< HEAD
-
-=======
->>>>>>> 04153727
+
                         traj_solved_count += 1
 
                     # If 250 new trajectories were computed, save the DB
