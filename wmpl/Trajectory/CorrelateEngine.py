--- conflicted
+++ resolved
@@ -6,7 +6,6 @@
 import datetime
 import json
 import multiprocessing
-import os
 import logging
 import os
 
@@ -19,9 +18,7 @@
 from wmpl.Utils.ShowerAssociation import associateShowerTraj
 from wmpl.Utils.TrajConversions import J2000_JD, geo2Cartesian, cartesian2Geo, raDec2AltAz, altAz2RADec, \
     raDec2ECI, datetime2JD, jd2Date, equatorialCoordPrecession_vect
-from wmpl.Utils.Pickling import loadPickle, savePickle
-
-MAX_STATIONS = 9999
+
 
 # Grab the logger from the main thread
 log = logging.getLogger("traj_correlator")
@@ -56,25 +53,13 @@
 
     # test if the meteor started and ended in the field of view
     # not sure this is needed
-<<<<<<< HEAD
-    in_fovs = [obs[0].fov_beg & obs[0].fov_end for obs in obslist]
-=======
     # in_fovs = [obs[0].fov_beg & obs[0].fov_end for obs in obslist]
->>>>>>> 144661c0
 
     # work out what fraction of the event each camera saw - more is better
     durations = [obs[0].JD_data[-1] - obs[0].JD_data[0] for obs in obslist]
     frac_missed = [1 - d/max(durations) for d in durations]
 
     # calculate the angle of incidence - nearer 90 degrees is better
-<<<<<<< HEAD
-    approx_state_vects = [moveStateVector(obs[2].cpa_eci, obs[2].radiant_eci, [obs[0]]) for obs in obslist]
-    ws = [vectNorm(sv - obs[0].stat_eci) for sv, obs in zip(approx_state_vects, obslist)]
-    cos_inc_angles = [abs(np.dot(obs[2].radiant_eci, w)) for w,obs in zip(ws, obslist)]
-
-    # distance from the station - prefer the nearest ones
-    dists = [np.linalg.norm(obs[0].stat_eci - sv)/1000 for sv, obs in zip(approx_state_vects, obslist)] 
-=======
     try:
         approx_state_vects = [moveStateVector(obs[2].cpa_eci, obs[2].radiant_eci, [obs[0]]) for obs in obslist]
         ws = [vectNorm(sv - obs[0].stat_eci) for sv, obs in zip(approx_state_vects, obslist)]
@@ -85,19 +70,13 @@
     # distance from the station - prefer the nearest ones
     # dists = [np.linalg.norm(obs[0].stat_eci - sv)/1000 for sv, obs in zip(approx_state_vects, obslist)] 
     dists = [1 for obs in obslist]
->>>>>>> 144661c0
     #
     # Cost function is the product of the values
     #  
     costs = [f*c*d*e*m for f,c,d,e,m in zip(frac_missed, cos_inc_angles, dists, fit_errs, mag_wgts)] 
     #
-<<<<<<< HEAD
-    log.info(f'{dists}, {mag_wgts}, {cos_inc_angles}, {in_fovs}, {frac_missed}, {fit_errs}')
-    log.info(f'{costs}')
-=======
     #log.info(f'{dists}, {mag_wgts}, {cos_inc_angles}, {in_fovs}, {frac_missed}, {fit_errs}')
     #log.info(f'{costs}')
->>>>>>> 144661c0
 
     # now select the best.
     # there's a tiny chance that two or more stations may have identical costs,
@@ -106,17 +85,10 @@
     for i in range(len(obslist)):
         if costs[i] >= threshold:
             obslist[i][0].ignore_station = True
-<<<<<<< HEAD
-            obslist[i][0].ignore_list = np.ones(len(obslist[i][0].time_data), dtype=np.uint8)
-            log.info(f'skipping {obslist[i][0].station_id}, cost {costs[i]:.3f}')
-        else:
-            log.info(f'selecting {obslist[i][0].station_id}, cost {costs[i]:.3f}')
-=======
             # obslist[i][0].ignore_list = np.ones(len(obslist[i][0].time_data), dtype=np.uint8)
             # log.info(f'skipping {obslist[i][0].station_id}, cost {costs[i]:.3f}')
         #else:
         #    log.info(f'selecting {obslist[i][0].station_id}, cost {costs[i]:.3f}')
->>>>>>> 144661c0
     return obslist
 
 
@@ -247,7 +219,7 @@
 
 
 class TrajectoryCorrelator(object):
-    def __init__(self, data_handle, traj_constraints, v_init_part, data_in_j2000=True, distribute=0):
+    def __init__(self, data_handle, traj_constraints, v_init_part, data_in_j2000=True):
         """ Correlates meteor trajectories using meteor data given to it through a data handle. A data handle
         is a class instance with a common interface between e.g. files on the disk in various formats or 
         meteors in a database.
@@ -264,7 +236,6 @@
         # Indicate that the data is in J2000
         self.data_in_j2000 = data_in_j2000
 
-        self.distribute = distribute
 
     def trajectoryRangeCheck(self, traj_reduced, platepar):
         """ Check that the trajectory is within the range limits. 
@@ -601,11 +572,7 @@
 
 
 
-<<<<<<< HEAD
-    def initTrajectory(self, jdt_ref, mc_runs):
-=======
     def initTrajectory(self, jdt_ref, mc_runs, verbose=False):
->>>>>>> 144661c0
         """ Initialize the Trajectory solver.
        
         Limits the number of maximum MC runs to 2*mc_runs.
@@ -1156,63 +1123,6 @@
 
         # Go though all time bins and split the list of observations
         for bin_beg, bin_end in dt_bin_list:
-<<<<<<< HEAD
-
-            # pair up objects, unless in distribute mode 2.
-            if self.distribute < 2:
-                log.info("")
-                log.info("-----------------------------------")
-                log.info("  PAIRING TRAJECTORIES IN TIME BIN:")
-                log.info("    BIN BEG: {:s} UTC".format(str(bin_beg)))
-                log.info("    BIN END: {:s} UTC".format(str(bin_end)))
-                log.info("-----------------------------------")
-                log.info("")
-
-
-                # Select observations in the given time bin
-                unpaired_observations = [met_obs for met_obs in unpaired_observations_all \
-                    if (met_obs.reference_dt >= bin_beg) and (met_obs.reference_dt <= bin_end)]
-
-
-                # Counter for the total number of solved trajectories in this bin
-                traj_solved_count = 0
-
-                ### CHECK FOR PAIRING WITH PREVIOUSLY ESTIMATED TRAJECTORIES ###
-
-                log.info("")
-                log.info("--------------------------------------------------------------------------")
-                log.info("{}".format(datetime.datetime.now().strftime('%Y-%m-%dZ%H:%M:%S')))
-                log.info("    1) CHECKING IF PREVIOUSLY ESTIMATED TRAJECTORIES HAVE NEW OBSERVATIONS")
-                log.info("--------------------------------------------------------------------------")
-                log.info("")
-
-                # Get a list of all already computed trajectories within the given time bin
-                #   Reducted trajectory objects are returned
-                computed_traj_list = self.dh.getComputedTrajectories(datetime2JD(bin_beg), datetime2JD(bin_end))
-
-                # Find all unpaired observations that match already existing trajectories
-                for traj_reduced in computed_traj_list:
-
-                    # If the trajectory already has more than the maximum number of stations, skip it
-                    if len(traj_reduced.participating_stations) >= self.traj_constraints.max_stations:
-
-                        log.info(
-                            "Trajectory {:s} has already reached the maximum number of stations, "
-                            "skipping...".format(
-                                str(jd2Date(traj_reduced.jdt_ref, dt_obj=True, tzinfo=datetime.timezone.utc))
-                                )
-                            )
-
-                        continue
-                
-                    # Get all unprocessed observations which are close in time to the reference trajectory
-                    traj_time_pairs = self.dh.getTrajTimePairs(traj_reduced, unpaired_observations, \
-                        self.traj_constraints.max_toffset)
-
-                    # Skip trajectory if there are no new obervations
-                    if not traj_time_pairs:
-                        continue
-=======
             # Counter for the total number of solved trajectories in this bin
             traj_solved_count = 0
 
@@ -1232,26 +1142,14 @@
                     if (met_obs.reference_dt >= bin_beg) and (met_obs.reference_dt <= bin_end)]
 
                 log.info(f'Analysing {len(unpaired_observations)} observations...')
->>>>>>> 144661c0
 
                 ### CHECK FOR PAIRING WITH PREVIOUSLY ESTIMATED TRAJECTORIES ###
 
-<<<<<<< HEAD
-                    log.info("")
-                    log.info("{}".format(datetime.datetime.now().strftime('%Y-%m-%dZ%H:%M:%S')))
-                    log.info("Checking trajectory at {:s} in countries: {:s}".format( \
-                        str(jd2Date(traj_reduced.jdt_ref, dt_obj=True, tzinfo=datetime.timezone.utc)), \
-                        ", ".join(list(set([stat_id[:2] for stat_id in traj_reduced.participating_stations]))) \
-                        ) \
-                    )
-                    log.info("--------")
-=======
                 log.info("")
                 log.info("--------------------------------------------------------------------------")
                 log.info("    1) CHECKING IF PREVIOUSLY ESTIMATED TRAJECTORIES HAVE NEW OBSERVATIONS")
                 log.info("--------------------------------------------------------------------------")
                 log.info("")
->>>>>>> 144661c0
 
                 # Get a list of all already computed trajectories within the given time bin
                 #   Reducted trajectory objects are returned
@@ -1265,7 +1163,38 @@
                     log.info(f'Getting computed trajectories for {str(bin_beg)} to {str(bin_end)}')
                     computed_traj_list = self.dh.getComputedTrajectories(datetime2JD(bin_beg), datetime2JD(bin_end))
 
-<<<<<<< HEAD
+                # Find all unpaired observations that match already existing trajectories
+                for traj_reduced in computed_traj_list:
+
+                    # If the trajectory already has more than the maximum number of stations, skip it
+                    if len(traj_reduced.participating_stations) >= self.traj_constraints.max_stations:
+
+                        log.info(
+                            "Trajectory {:s} has already reached the maximum number of stations, "
+                            "skipping...".format(
+                                str(jd2Date(traj_reduced.jdt_ref, dt_obj=True, tzinfo=datetime.timezone.utc))))
+
+                        # TODO DECIDE WHETHER WE ACTUALLY WANT TO DO THIS
+                        # the problem is that we could end up with unpaired observations that form a new trajectory instead of
+                        # being added to an existing one
+                        continue
+                
+                    # Get all unprocessed observations which are close in time to the reference trajectory
+                    traj_time_pairs = self.dh.getTrajTimePairs(traj_reduced, unpaired_observations, 
+                        self.traj_constraints.max_toffset)
+
+                    # Skip trajectory if there are no new obervations
+                    if not traj_time_pairs:
+                        continue
+
+
+                    log.info("")
+                    log.info("Checking trajectory at {:s} in countries: {:s}".format( 
+                        str(jd2Date(traj_reduced.jdt_ref, dt_obj=True, tzinfo=datetime.timezone.utc)), 
+                        ", ".join(list(set([stat_id[:2] for stat_id in traj_reduced.participating_stations])))))
+                    log.info("--------")
+
+
                     # Filter out bad matches and only keep the good ones
                     candidate_observations = []
                     traj_full = None
@@ -1300,7 +1229,7 @@
                         ### Do a rough trajectory solution and perform a quick quality control ###
 
                         # Init observation object using the new meteor observation
-                        obs_new = self.initObservationsObject(met_obs, platepar, \
+                        obs_new = self.initObservationsObject(met_obs, platepar, 
                             ref_dt=jd2Date(traj_reduced.jdt_ref, dt_obj=True, tzinfo=datetime.timezone.utc))
 
 
@@ -1312,241 +1241,6 @@
                             
                             # Compute the plane intersection between the new and one of trajectory observations
                             pi = PlaneIntersection(obs_new, obs_tmp)
-=======
-                # Find all unpaired observations that match already existing trajectories
-                for traj_reduced in computed_traj_list:
-
-                    # If the trajectory already has more than the maximum number of stations, skip it
-                    if len(traj_reduced.participating_stations) >= self.traj_constraints.max_stations:
-
-                        log.info(
-                            "Trajectory {:s} has already reached the maximum number of stations, "
-                            "skipping...".format(
-                                str(jd2Date(traj_reduced.jdt_ref, dt_obj=True, tzinfo=datetime.timezone.utc))))
-
-                        # TODO DECIDE WHETHER WE ACTUALLY WANT TO DO THIS
-                        # the problem is that we could end up with unpaired observations that form a new trajectory instead of
-                        # being added to an existing one
-                        continue
-                
-                    # Get all unprocessed observations which are close in time to the reference trajectory
-                    traj_time_pairs = self.dh.getTrajTimePairs(traj_reduced, unpaired_observations, 
-                        self.traj_constraints.max_toffset)
-
-                    # Skip trajectory if there are no new obervations
-                    if not traj_time_pairs:
-                        continue
-
-
-                    log.info("")
-                    log.info("Checking trajectory at {:s} in countries: {:s}".format( 
-                        str(jd2Date(traj_reduced.jdt_ref, dt_obj=True, tzinfo=datetime.timezone.utc)), 
-                        ", ".join(list(set([stat_id[:2] for stat_id in traj_reduced.participating_stations])))))
-                    log.info("--------")
-
-
-                    # Filter out bad matches and only keep the good ones
-                    candidate_observations = []
-                    traj_full = None
-                    skip_traj_check = False
-                    for met_obs in traj_time_pairs:
-
-                        log.info("Candidate observation: {:s}".format(met_obs.station_code))
-
-                        platepar = self.dh.getPlatepar(met_obs)
-
-                        # Check that the trajectory beginning and end are within the distance limit
-                        if not self.trajectoryRangeCheck(traj_reduced, platepar):
-                            continue
-
-
-                        # Check that the trajectory is within the field of view
-                        if not self.trajectoryInFOV(traj_reduced, platepar):
-                            continue
->>>>>>> 144661c0
-
-                            # Take the observation with the maximum convergence angle
-                            if (obs_traj_best is None) or (pi.conv_angle > qc_max):
-                                qc_max = pi.conv_angle
-                                obs_traj_best = obs_tmp
-
-<<<<<<< HEAD
-
-                        # Do a quick trajectory solution and perform sanity checks
-                        plane_intersection = self.quickTrajectorySolution(obs_traj_best, obs_new)
-                        if plane_intersection is None:
-                            continue
-
-                        ### ###
-
-                        candidate_observations.append([met_obs, obs_new])
-
-=======
-                        # Load the full trajectory object
-                        if traj_full is None:
-                            traj_full = self.dh.loadFullTraj(traj_reduced)
-
-                            # If the full trajectory couldn't be loaded, skip checking this trajectory
-                            if traj_full is None:
-                                
-                                skip_traj_check = True
-                                break
-
-
-                        ### Do a rough trajectory solution and perform a quick quality control ###
-
-                        # Init observation object using the new meteor observation
-                        obs_new = self.initObservationsObject(met_obs, platepar, 
-                            ref_dt=jd2Date(traj_reduced.jdt_ref, dt_obj=True, tzinfo=datetime.timezone.utc))
->>>>>>> 144661c0
-
-                    # Skip the candidate trajectory if it couldn't be loaded from disk
-                    if skip_traj_check:
-                        continue
-
-<<<<<<< HEAD
-
-                    # If there are any good new observations, add them to the trajectory and re-run the solution
-                    if candidate_observations:
-
-                        log.info("{}".format(datetime.datetime.now().strftime('%Y-%m-%dZ%H:%M:%S')))
-                        log.info("Recomputing trajectory with new observations from stations:")
-
-                        # Add new observations to the trajectory object
-                        for _, obs_new in candidate_observations:
-                            log.info(obs_new.station_id)
-                            traj_full.infillWithObs(obs_new)
-
-
-                        # Re-run the trajectory fit
-                        successful_traj_fit, traj_new = self.solveTrajectory(traj_full, traj_full.mc_runs)
-
-
-                        # If the new trajectory solution succeeded, save it
-                        if successful_traj_fit:
-
-                            log.info("Saving the improved trajectory...")
-
-                            # Mark the observations as paired and remove them from the processing list
-                            for met_obs_temp, _ in candidate_observations:
-                                self.dh.markObservationAsPaired(met_obs_temp)
-                                unpaired_observations.remove(met_obs_temp)
-
-                            # Remove the old trajectory
-                            self.dh.removeTrajectory(traj_reduced)
-
-                            # Save the new trajectory
-                            self.dh.saveTrajectoryResults(traj_new, self.traj_constraints.save_plots)
-                            self.dh.addTrajectory(traj_new)
-
-                        else:
-                            log.info("New trajectory solution failed, keeping the old trajectory...")
-
-                ### ###
-
-
-                log.info("")
-                log.info("-------------------------------------------------")
-                log.info("{}".format(datetime.datetime.now().strftime('%Y-%m-%dZ%H:%M:%S')))
-                log.info("    2) PAIRING OBSERVATIONS INTO NEW TRAJECTORIES")
-                log.info("-------------------------------------------------")
-                log.info("")
-
-                # List of all candidate trajectories
-                candidate_trajectories = []
-
-                # Go through all unpaired and unprocessed meteor observations
-                for met_obs in unpaired_observations:
-
-                    # Skip observations that were processed in the meantime
-                    if met_obs.processed:
-                        continue
-
-                    # Get station platepar
-                    reference_platepar = self.dh.getPlatepar(met_obs)
-                    obs1 = self.initObservationsObject(met_obs, reference_platepar)
-
-
-                    # Keep a list of observations which matched the reference observation
-                    matched_observations = []
-
-                    # Find all meteors from other stations that are close in time to this meteor
-                    plane_intersection_good = None
-                    time_pairs = self.dh.findTimePairs(met_obs, unpaired_observations, \
-                        self.traj_constraints.max_toffset)
-                    for met_pair_candidate in time_pairs:
-
-                        log.info("")
-                        log.info("Processing pair:")
-                        log.info("{:s} and {:s}".format(met_obs.station_code, met_pair_candidate.station_code))
-                        log.info("{:s} and {:s}".format(str(met_obs.reference_dt), \
-                            str(met_pair_candidate.reference_dt)))
-                        log.info("-----------------------")
-
-                        ### Check if the stations are close enough and have roughly overlapping fields of view ###
-
-                        # Get candidate station platepar
-                        candidate_platepar = self.dh.getPlatepar(met_pair_candidate)
-
-                        # Check if the stations are within range
-                        if not self.stationRangeCheck(reference_platepar, candidate_platepar):
-                            continue
-
-                        # Check the FOV overlap
-                        if not self.checkFOVOverlap(reference_platepar, candidate_platepar):
-                            log.info("Station FOV does not overlap: {:s} and {:s}".format(met_obs.station_code, \
-                                met_pair_candidate.station_code))
-                            continue
-
-                        ### ###
-
-
-
-                        ### Do a rough trajectory solution and perform a quick quality control ###
-
-                        # Init observations
-                        obs2 = self.initObservationsObject(met_pair_candidate, candidate_platepar, \
-                            ref_dt=met_obs.reference_dt)
-
-                        # Do a quick trajectory solution and perform sanity checks
-                        plane_intersection = self.quickTrajectorySolution(obs1, obs2)
-                        if plane_intersection is None:
-                            continue
-
-                        else:
-                            plane_intersection_good = plane_intersection
-
-                        ### ###
-
-                        matched_observations.append([obs2, met_pair_candidate, plane_intersection])
-
-
-
-                    # If there are no matched observations, skip it
-                    if len(matched_observations) == 0:
-
-                        if len(time_pairs) > 0:
-                            log.info("")
-                            log.info(" --- NO MATCH ---")
-
-                        continue
-
-                    # Skip if there are not good plane intersections
-                    if plane_intersection_good is None:
-                        continue
-
-                    # Add the first observation to matched observations
-                    matched_observations.append([obs1, met_obs, plane_intersection_good])
-
-=======
-                        # Get an observation from the trajectory object with the maximum convergence angle to
-                        #   the reference observations
-                        obs_traj_best = None
-                        qc_max = 0.0
-                        for obs_tmp in traj_full.observations:
-                            
-                            # Compute the plane intersection between the new and one of trajectory observations
-                            pi = PlaneIntersection(obs_new, obs_tmp)
 
                             # Take the observation with the maximum convergence angle
                             if (obs_traj_best is None) or (pi.conv_angle > qc_max):
@@ -1688,58 +1382,20 @@
 
                     # Add the first observation to matched observations
                     matched_observations.append([obs1, met_obs, plane_intersection_good])
->>>>>>> 144661c0
+
 
                     # Mark observations as processed
                     for _, met_obs_temp, _ in matched_observations:
                         met_obs_temp.processed = True
                         self.dh.markObservationAsProcessed(met_obs_temp)
 
-                    # Mark observations as processed
-                    for _, met_obs_temp, _ in matched_observations:
-                        met_obs_temp.processed = True
-                        self.dh.markObservationAsProcessed(met_obs_temp)
-
-<<<<<<< HEAD
+
                     # Store candidate trajectories
                     log.info("")
                     log.info(" --- ADDING CANDIDATE ---")
                     candidate_trajectories.append(matched_observations)
 
 
-=======
-
-                    # Store candidate trajectories
-                    log.info("")
-                    log.info(" --- ADDING CANDIDATE ---")
-                    candidate_trajectories.append(matched_observations)
->>>>>>> 144661c0
-
-                ### Merge all candidate trajectories which share the same observations ###
-                log.info("")
-                log.info("---------------------------")
-                log.info("{}".format(datetime.datetime.now().strftime('%Y-%m-%dZ%H:%M:%S')))
-                log.info("MERGING BROKEN OBSERVATIONS")
-                log.info("---------------------------")
-                merged_candidate_trajectories = []
-                merged_indices = []
-                for i, traj_cand_ref in enumerate(candidate_trajectories):
-
-                    # Skip candidate trajectories that have already been merged
-                    if i in merged_indices:
-                        continue
-
-<<<<<<< HEAD
-                    
-                    # Stop the search if the end has been reached
-                    if (i + 1) == len(candidate_trajectories):
-                        merged_candidate_trajectories.append(traj_cand_ref)
-                        break
-
-
-                    # Get the mean time of the reference observation
-                    ref_mean_dt = traj_cand_ref[0][1].mean_dt
-=======
 
                 ### Merge all candidate trajectories which share the same observations ###
                 log.info("")
@@ -1759,12 +1415,14 @@
                     if (i + 1) == len(candidate_trajectories):
                         merged_candidate_trajectories.append(traj_cand_ref)
                         break
->>>>>>> 144661c0
+
+
+                    # Get the mean time of the reference observation
+                    ref_mean_dt = traj_cand_ref[0][1].mean_dt
 
                     obs_list_ref = [entry[1] for entry in traj_cand_ref]
                     merged_candidate = []
 
-<<<<<<< HEAD
                     # Compute the mean radiant of the reference solution
                     plane_radiants_ref = [entry[2].radiant_eq for entry in traj_cand_ref]
                     ra_mean_ref = meanAngle([ra for ra, _ in plane_radiants_ref])
@@ -1787,56 +1445,18 @@
                         time_diff = (test_mean_dt - ref_mean_dt).total_seconds()
                         if abs(time_diff) > self.traj_constraints.max_toffset:
                             continue
-=======
-                    # Get the mean time of the reference observation
-                    ref_mean_dt = traj_cand_ref[0][1].mean_dt
-
-                    obs_list_ref = [entry[1] for entry in traj_cand_ref]
-                    merged_candidate = []
-
-                    # Compute the mean radiant of the reference solution
-                    plane_radiants_ref = [entry[2].radiant_eq for entry in traj_cand_ref]
-                    ra_mean_ref = meanAngle([ra for ra, _ in plane_radiants_ref])
-                    dec_mean_ref = np.mean([dec for _, dec in plane_radiants_ref])
-
-
-                    # Check for pairs
-                    found_first_pair = False
-                    for j, traj_cand_test in enumerate(candidate_trajectories[(i + 1):]):
-
-                        # Skip same observations
-                        if traj_cand_ref[0] == traj_cand_test[0]:
-                            continue
-
->>>>>>> 144661c0
-
-                        # Get the mean time of the test observation
-                        test_mean_dt = traj_cand_test[0][1].mean_dt
-
-<<<<<<< HEAD
+
+
                         # Break the search if the time went beyond the search. This can be done as observations 
                         #   are ordered in time
                         if time_diff > self.traj_constraints.max_toffset:
                             break
 
 
-=======
-                        # Make sure the observations that are being compared are within the time window
-                        time_diff = (test_mean_dt - ref_mean_dt).total_seconds()
-                        if abs(time_diff) > self.traj_constraints.max_toffset:
-                            continue
-
-
-                        # Break the search if the time went beyond the search. This can be done as observations 
-                        #   are ordered in time
-                        if time_diff > self.traj_constraints.max_toffset:
-                            break
->>>>>>> 144661c0
 
                         # Create a list of observations
                         obs_list_test = [entry[1] for entry in traj_cand_test]
 
-<<<<<<< HEAD
                         # Check if there any any common observations between candidate trajectories and merge them
                         #   if that is the case
                         found_match = False
@@ -1850,25 +1470,10 @@
                         plane_radiants_test = [entry[2].radiant_eq for entry in traj_cand_test]
                         ra_mean_test = meanAngle([ra for ra, _ in plane_radiants_test])
                         dec_mean_test = np.mean([dec for _, dec in plane_radiants_test])
-=======
-
-                        # Create a list of observations
-                        obs_list_test = [entry[1] for entry in traj_cand_test]
-
-                        # Check if there any any common observations between candidate trajectories and merge them
-                        #   if that is the case
-                        found_match = False
-                        for obs1 in obs_list_ref:
-                            if obs1 in obs_list_test:
-                                found_match = True
-                                break
->>>>>>> 144661c0
 
                         # Skip the mergning attempt if the estimated radiants are too far off
-                        if np.degrees(angleBetweenSphericalCoords(dec_mean_ref, ra_mean_ref, dec_mean_test, \
-                            ra_mean_test)) > self.traj_constraints.max_merge_radiant_angle:
-
-<<<<<<< HEAD
+                        if np.degrees(angleBetweenSphericalCoords(dec_mean_ref, ra_mean_ref, dec_mean_test, ra_mean_test)) > self.traj_constraints.max_merge_radiant_angle:
+
                             continue
 
 
@@ -1902,49 +1507,8 @@
                                     log.info("Merged radiant:    RA = {:.2f}, Dec = {:.2f}".format(np.degrees(ra_mean_test), np.degrees(dec_mean_test)))
 
                                     
-=======
-                        # Compute the mean radiant of the reference solution
-                        plane_radiants_test = [entry[2].radiant_eq for entry in traj_cand_test]
-                        ra_mean_test = meanAngle([ra for ra, _ in plane_radiants_test])
-                        dec_mean_test = np.mean([dec for _, dec in plane_radiants_test])
-
-                        # Skip the mergning attempt if the estimated radiants are too far off
-                        if np.degrees(angleBetweenSphericalCoords(dec_mean_ref, ra_mean_ref, dec_mean_test, ra_mean_test)) > self.traj_constraints.max_merge_radiant_angle:
-
-                            continue
-
-
-                        # Add the candidate trajectory to the common list if a match has been found
-                        if found_match:
-
-                            ref_stations = [obs.station_code for obs in obs_list_ref]
-
-                            # Add observations that weren't present in the reference candidate
-                            for entry in traj_cand_test:
-
-                                # Make sure the added observation is not from a station that's already added
-                                if entry[1].station_code in ref_stations:
-                                    continue
-
-                                if entry[1] not in obs_list_ref:
-
-                                    # Print the reference and the merged radiants
-                                    if not found_first_pair:
-                                        log.info("")
-                                        log.info("------")
-                                        log.info("Reference time: {:s}".format(str(ref_mean_dt)))
-                                        log.info("Reference stations: {:s}".format(", ".join(sorted(ref_stations))))
-                                        log.info("Reference radiant: RA = {:.2f}, Dec = {:.2f}".format(np.degrees(ra_mean_ref), np.degrees(dec_mean_ref)))
-                                        log.info("")
-                                        found_first_pair = True
-
-                                    log.info("Merging: {:s} {:s}".format(str(entry[1].mean_dt), str(entry[1].station_code)))
-                                    traj_cand_ref.append(entry)
->>>>>>> 144661c0
-
-                                    log.info("Merged radiant:    RA = {:.2f}, Dec = {:.2f}".format(np.degrees(ra_mean_test), np.degrees(dec_mean_test)))
-
-<<<<<<< HEAD
+
+
                             # Mark that the current index has been processed
                             merged_indices.append(i + j + 1)
 
@@ -1957,25 +1521,6 @@
                     merged_candidate_trajectories.append(merged_candidate)
 
 
-=======
-                                    
-
-
-                            # Mark that the current index has been processed
-                            merged_indices.append(i + j + 1)
-
-
-                    # Add the reference candidate observations to the list
-                    merged_candidate += traj_cand_ref
-
-
-                    # Add the merged observation to the final list
-                    merged_candidate_trajectories.append(merged_candidate)
->>>>>>> 144661c0
-
-                candidate_trajectories = merged_candidate_trajectories
-
-                ### ###
 
                 candidate_trajectories = merged_candidate_trajectories
 
@@ -1987,84 +1532,23 @@
                 candidate_trajectories = self.dh.phase1Trajectories
             # end of "if mcmode < 2"
 
-<<<<<<< HEAD
-                if self.distribute == 1: 
-                    log.info("-----------------------")
-                    log.info('SAVING {} CANDIDATES'.format(len(candidate_trajectories)))
-                    log.info("-----------------------")
-                    savepath = os.path.join(self.dh.dir_path, 'candidates')
-                    os.makedirs(savepath, exist_ok=True)
-                    for matched_observations in candidate_trajectories:
-                        ref_dt = min([met_obs.reference_dt for _, met_obs, _ in matched_observations])                    
-                        #log.info(str(ref_dt).replace(" ", "_"))
-                        picklename = str(ref_dt.timestamp()) + '.pickle'
-                        savePickle(matched_observations, savepath, picklename)
-
-                    p = loadPickle(savepath, picklename)
-                    return
-            # end of "if self.distribute < 2"
-
-            if self.distribute != 1:
-                # if we're running a calc-only run so load the saved trajectories
-                if self.distribute == 2:
-                    traj_solved_count = 0
-                    candidate_trajectories = []
-                    log.info("-----------------------")
-                    log.info('LOADING CANDIDATES')
-                    log.info("-----------------------")
-                    savepath = os.path.join(self.dh.dir_path, 'candidates')
-                    for fil in os.listdir(savepath):
-                        if '.pickle' not in fil: 
-                            continue
-                        loadedpickle = loadPickle(savepath, fil)
-                        candidate_trajectories.append(loadedpickle)
-                        # move the loaded file so we don't try to reprocess it on a subsequent pass
-                        procpath = os.path.join(savepath, 'processed')  
-                        os.makedirs(procpath, exist_ok=True)
-                        procfile = os.path.join(procpath, fil)
-                        if os.path.isfile(procfile):
-                            os.remove(procfile)
-                        os.rename(os.path.join(savepath, fil), procfile)
-                    log.info("-----------------------")
-                    log.info('LOADED {} TRAJECTORIES'.format(len(candidate_trajectories)))
-                    log.info("-----------------------")
-=======
             log.info("")
             log.info("-----------------------")
             log.info(f'SOLVING {len(candidate_trajectories)} TRAJECTORIES {mcmodestr}')
             log.info("-----------------------")
             log.info("")
->>>>>>> 144661c0
-
+
+            # Go through all candidate trajectories and compute the complete trajectory solution
+            for matched_observations in candidate_trajectories:
 
                 log.info("")
                 log.info("-----------------------")
-<<<<<<< HEAD
-                log.info("{}".format(datetime.datetime.now().strftime('%Y-%m-%dZ%H:%M:%S')))
-                log.info("SOLVING {:d} TRAJECTORIES".format(len(candidate_trajectories)))
-                log.info("-----------------------")
-                log.info("")
-
-                # Go through all candidate trajectories and compute the complete trajectory solution
-                for matched_observations in candidate_trajectories:
-
-                    log.info("")
-                    log.info("-----------------------")
-                    log.info("{}".format(datetime.datetime.now().strftime('%Y-%m-%dZ%H:%M:%S')))
-					
-
-                    ### If there are duplicate observations from the same station, take the longer one ###
-
-                    # Find unique station counts
-                    station_counts = np.unique([entry[1].station_code for entry in matched_observations], \
-=======
 
 
                 # if mcmode is not 2, prepare to calculate the intersecting planes solutions
                 if mcmode != 2:
                     # Find unique station counts
                     station_counts = np.unique([entry[1].station_code for entry in matched_observations], 
->>>>>>> 144661c0
                         return_counts=True)
 
                     # If there are duplicates, choose the longest one
@@ -2108,39 +1592,6 @@
                     # Sort observations by station code
                     matched_observations = sorted(matched_observations, key=lambda x: str(x[1].station_code))
 
-<<<<<<< HEAD
-                    # XXXXXXX
-                    if self.traj_constraints.max_stations < MAX_STATIONS and len(matched_observations) > self.traj_constraints.max_stations:
-                        log.info('Selecting best {} stations'.format(self.traj_constraints.max_stations))
-                        matched_observations = pickBestStations(matched_observations, self.traj_constraints.max_stations)
-
-                    # Print info about observations which are being solved
-                    log.info("")
-                    log.info("Observations:")
-                    for entry in matched_observations:
-                        _, met_obs, _ = entry
-                        log.info("{:s} - {:s}".format(str(met_obs.station_code), str(met_obs.mean_dt)))
-
-
-
-                    # Check if the maximum convergence angle is large enough
-                    qc_max = np.degrees(max([entry[2].conv_angle for entry in matched_observations]))
-                    if qc_max < self.traj_constraints.min_qc:
-                        log.info("Max convergence angle too small: {:.1f} < {:.1f} deg".format(qc_max, \
-                            self.traj_constraints.min_qc))
-
-                        continue
-
-
-                    ### Solve the trajectory ###
-
-                    log.info("")
-                    log.info("Solving the trajectory...")
-
-                    # Decide the number of MC runs to use depending on the convergence angle
-                    if np.degrees(max([entry[2].conv_angle for entry in matched_observations])) \
-                        < self.traj_constraints.low_qc_threshold:
-=======
                     # TODO: work out better algorithm here
                     if len(matched_observations) > self.traj_constraints.max_stations:
                         log.info('Selecting best {} stations'.format(self.traj_constraints.max_stations))
@@ -2172,7 +1623,6 @@
 
                     # Decide the number of MC runs to use depending on the convergence angle
                     if np.degrees(max([entry[2].conv_angle for entry in matched_observations])) < self.traj_constraints.low_qc_threshold:
->>>>>>> 144661c0
 
                         mc_runs = self.traj_constraints.low_qc_mc_runs
                     else:
@@ -2180,7 +1630,6 @@
 
 
                     ### ADJUST THE NUMBER OF MC RUNS FOR OPTIMAL USE OF CPU CORES ###
-<<<<<<< HEAD
 
                     # Make sure that the number of MC runs is larger or equal to the number of processor cores
                     if mc_runs < self.traj_constraints.mc_cores:
@@ -2191,35 +1640,7 @@
                     mc_runs = int(np.ceil(mc_runs/self.traj_constraints.mc_cores)*self.traj_constraints.mc_cores)
 
                     ### ###
-=======
-
-                    # Make sure that the number of MC runs is larger or equal to the number of processor cores
-                    if mc_runs < self.traj_constraints.mc_cores:
-                        mc_runs = int(self.traj_constraints.mc_cores)
-
-                    # If the number of MC runs is not a multiple of CPU cores, increase it until it is
-                    #   This will increase the number of MC runs while keeping the processing time the same
-                    mc_runs = int(np.ceil(mc_runs/self.traj_constraints.mc_cores)*self.traj_constraints.mc_cores)
->>>>>>> 144661c0
-
-                    ### ###
-
-<<<<<<< HEAD
-                    # Init the solver (use the earliest date as the reference)
-                    ref_dt = min([met_obs.reference_dt for _, met_obs, _ in matched_observations])
-                    jdt_ref = datetime2JD(ref_dt)
-                    traj = self.initTrajectory(jdt_ref, mc_runs)
-
-
-                    # Feed the observations into the trajectory solver
-                    for obs_temp, met_obs, _ in matched_observations:
-
-                        # Normalize the observations to the reference Julian date
-                        jdt_ref_curr = datetime2JD(met_obs.reference_dt)
-                        obs_temp.time_data += (jdt_ref_curr - jdt_ref)*86400
-
-                        traj.infillWithObs(obs_temp)
-=======
+
 
                     # Init the solver (use the earliest date as the reference)
                     ref_dt = min([met_obs.reference_dt for _, met_obs, _ in matched_observations])
@@ -2233,63 +1654,33 @@
                         # Normalize the observations to the reference Julian date
                         jdt_ref_curr = datetime2JD(met_obs.reference_dt)
                         obs_temp.time_data += (jdt_ref_curr - jdt_ref)*86400
->>>>>>> 144661c0
 
                         traj.infillWithObs(obs_temp)
 
-<<<<<<< HEAD
+                    ### Recompute the reference JD and all times so that the first time starts at 0 ###
+
+                    # Determine the first relative time from reference JD
+                    t0 = min([obs.time_data[0] for obs in traj.observations if (not obs.ignore_station) 
+                        or (not np.all(obs.ignore_list))])
+
+                    # If the first time is not 0, normalize times so that the earliest time is 0
+                    if t0 != 0.0:
+
+                        # Offset all times by t0
+                        for i in range(len(traj.observations)):
+                            traj.observations[i].time_data -= t0
+
+
+                        # Recompute the reference JD to corresponds with t0
+                        traj.jdt_ref = traj.jdt_ref + t0/86400.0
+
+
                     # If this trajectory already failed to be computed, don't try to recompute it again unless
                     #   new observations are added
                     if self.dh.checkTrajIfFailed(traj):
                         log.info("The same trajectory already failed to be computed in previous runs!")
                         continue
 
-
-                    # Solve the trajectory
-                    successful_traj_fit, traj = self.solveTrajectory(traj, mc_runs)
-
-                    # Save the trajectory if successful
-                    if successful_traj_fit:
-                        self.dh.saveTrajectoryResults(traj, self.traj_constraints.save_plots)
-                        self.dh.addTrajectory(traj)
-
-                        # Mark observations as paired in a trajectory if fit successful
-                        for _, met_obs_temp, _ in matched_observations:
-                            self.dh.markObservationAsPaired(met_obs_temp)
-
-                        traj_solved_count += 1
-
-                        # If 250 new trajectories were computed, save the DB
-                        if traj_solved_count%250 == 0:
-                            self.dh.saveDatabase()
-
-            # end of "if self.distribute != 1"                    
-=======
-                    ### Recompute the reference JD and all times so that the first time starts at 0 ###
-
-                    # Determine the first relative time from reference JD
-                    t0 = min([obs.time_data[0] for obs in traj.observations if (not obs.ignore_station) 
-                        or (not np.all(obs.ignore_list))])
-
-                    # If the first time is not 0, normalize times so that the earliest time is 0
-                    if t0 != 0.0:
-
-                        # Offset all times by t0
-                        for i in range(len(traj.observations)):
-                            traj.observations[i].time_data -= t0
-
-
-                        # Recompute the reference JD to corresponds with t0
-                        traj.jdt_ref = traj.jdt_ref + t0/86400.0
-
->>>>>>> 144661c0
-
-                    # If this trajectory already failed to be computed, don't try to recompute it again unless
-                    #   new observations are added
-                    if self.dh.checkTrajIfFailed(traj):
-                        log.info("The same trajectory already failed to be computed in previous runs!")
-                        continue
-
                     # pass in matched_observations here so that solveTrajectory can mark them paired if they're used
                     result = self.solveTrajectory(traj, mc_runs, mcmode=mcmode, matched_obs=matched_observations)
                     traj_solved_count += int(result)
