""" PyLIG trajectory solver

Estimates meteor trajectory from given observed points. 

"""

from __future__ import print_function, division, absolute_import

import time
import copy
import sys
import os
import datetime
import collections
import pickle
import json
from operator import attrgetter
import base64
import hashlib

try:
    import git
    HAS_GITPYTHON = True
except ImportError:
    HAS_GITPYTHON = False

import numpy as np
import scipy.optimize
import scipy.interpolate
import scipy.stats

import matplotlib
import matplotlib.pyplot as plt
from matplotlib.pyplot import cm
from wmpl.Utils.OSTools import importBasemap
Basemap = importBasemap()


try:
    # If Numba is available, use the jit decorator with specified options
    from numba import njit

except ImportError:
    # If Numba is not available, define a no-op decorator that just returns the function unchanged
    def njit(func, *args, **kwargs):
        return func
    

import wmpl
from wmpl.Trajectory.Orbit import calcOrbit
from wmpl.Utils.Math import vectNorm, vectMag, meanAngle, findClosestPoints, RMSD, \
    angleBetweenSphericalCoords, angleBetweenVectors, lineFunc, normalizeAngleWrap, confidenceInterval
from wmpl.Utils.Misc import valueFormat
from wmpl.Utils.OSTools import mkdirP
from wmpl.Utils.Pickling import savePickle
from wmpl.Utils.Plotting import savePlot
from wmpl.Utils.PlotOrbits import plotOrbits
from wmpl.Utils.PlotCelestial import CelestialPlot
from wmpl.Utils.PlotMap import GroundMap
from wmpl.Utils.TrajConversions import EARTH, G, ecef2ENU, enu2ECEF, geo2Cartesian, geo2Cartesian_vect, \
    cartesian2Geo, altAz2RADec_vect, raDec2AltAz, raDec2AltAz_vect, raDec2ECI, eci2RaDec, jd2Date, datetime2JD
from wmpl.Utils.PyDomainParallelizer import parallelComputeGenerator

#import cartopy.crs as ccrs
#import cartopy.io.img_tiles as cimgt


# Text size of image legends
LEGEND_TEXT_SIZE = 6


class ObservedPoints(object):
    def __init__(self, jdt_ref, meas1, meas2, time_data, lat, lon, ele, meastype, station_id=None, \
        excluded_time=None, ignore_list=None, ignore_station=False, magnitudes=None, fov_beg=None, \
        fov_end=None, obs_id=None, comment=""):
        """ Structure for containing data of observations from invidiual stations.
        
        Arguments:
            jdt_ref: [float] reference Julian date for the measurements. Add provided times should be given
                relative to this number. This is user selectable and can be the time of the first camera, or 
                the first measurement, or some average time for the meteor, but should be close to the time of 
                the meteor. This same reference date/time will be used on all camera measurements for the 
                purposes of computing local sidereal time and making geocentric coordinate transformations, 
                thus it is good that this time corresponds to the beginning of the meteor.
            meas1: [list or ndarray] First measurement array (azimuth or R.A., depending on meastype, see 
                meastype documentation for more information). Measurements should be given in radians.
            meas2: [list or ndarray] Second measurement array (altitude, zenith angle or declination, 
                depending on meastype, see meastype documentation for more information), in radians.
            time_data: [list or ndarray] Time in seconds from the reference Julian date.
            lat: [float] Latitude +N of station in radians.
            lon: [float] Longitude +E of station in radians.
            ele: [float] Elevation of station in meters.
            meastype: [float] Flag indicating the type of angle measurements the user is providing for meas1 
                and meas2 below. The following are all in radians:
                        1 = Right Ascension for meas1, Declination for meas2.
                        2 = Azimuth +east of due north for meas1, Elevation angle
                            above the horizon for meas2
                        3 = Azimuth +west of due south for meas1, Zenith angle for meas2
                        4 = Azimuth +north of due east for meas1, Zenith angle for meas2

        Keyword arguments:
            station_id: [str] Identification of the station. None by default, in which case a number will be
                assigned to the station by the program.
            excluded_time: [list] [excluded_time_min, excluded_time_max] A range of minimum and maximum 
                observation time which should be excluded from the optimization because the measurements are 
                missing in that portion of the time.
            ignore_list: [list or ndarray] A list of 0s and 1s which should be of the equal length as 
                the input data. If a particular data point is to be ignored, number 1 should be put,
                otherwise (if the point should be used) 0 should be used. E.g. the this should could look
                like this: [0, 0, 0, 1, 1, 0, 0], which would mean that the fourth and the fifth points
                will be ignored in trajectory estimation.
            ignore_station: [bool] If True, all data from the given station will not be taken into 
                consideration upon trajectory fitting, but they will still be shown on the graphs.
            magnitudes: [list] A list of apparent magnitudes of the meteor. None by default.
            fov_beg: [bool] True if the meteor began inside the FOV, False otherwise. None by default.
            fov_end: [bool] True if the meteor ended inside the FOV, False otherwise. None by default.
            obs_id: [int] Unique ID of the observation. This is to differentiate different observations from
                the same station.
            comment: [str] A comment about the observations. May be used to store RMS FF file number on which
                the meteor was observed.
        """

        ### INPUT DATA ###
        ######################################################################################################

        self.meas1 = meas1
        self.meas2 = meas2

        # reference Julian date
        self.jdt_ref = jdt_ref

        self.time_data = time_data



        self.ignore_station = ignore_station

        # Set all points to be ignored if the station is ignored
        if self.ignore_station:
            ignore_list = np.ones(len(time_data), dtype=np.uint8)


        # Init the ignore list
        if ignore_list is None:
            self.ignore_list = np.zeros(len(time_data), dtype=np.uint8)

        else:

            self.ignore_list = np.array(ignore_list, dtype=np.uint8)

            # If all points are ignored, set this station as ignored
            if np.all(ignore_list):
                self.ignore_station = True



        # Store the number of measurement
        self.kmeas = len(self.time_data)

        # Calculate JD of each point
        self.JD_data = self.jdt_ref + self.time_data/86400.0

        # Station info
        self.lat = lat
        self.lon = lon
        self.ele = ele
        self.station_id = station_id

        # Observed points
        # - azim_data: azimuth +west of due north
        # - elev_data: elevation angle (altitude)
        self.azim_data = None
        self.elev_data = None

        # Equatorial coordinates
        self.ra_data = None
        self.dec_data = None

        # Apparent magnitude
        self.magnitudes = magnitudes

        # Meteor began/ended inside the FOV flags
        self.fov_beg = fov_beg
        self.fov_end = fov_end

        # Unique observation ID
        self.obs_id = obs_id

        # Observations comment (may be the FF file name)
        self.comment = comment

        ######################################################################################################


        ### CALCULATED DATA ###
        ######################################################################################################

        # Angle between the station, the state vector, and the trajectory
        self.incident_angle = None

        # Weight for the station
        self.weight = None

        # Residuals from the fit
        self.h_residuals = None
        self.h_res_rms = None
        self.v_residuals = None
        self.v_res_rms = None

        # Calculated point to point velocities (in m/s)
        self.velocities = None

        # Average velocities including all previous points up to the current point (for first 4 points the
        #   velocity corresponds to the average velocity through those 4 points)
        self.velocities_prev_point = None

        # Calculated length along the path (meters)
        self.length = None

        # Distance from state vector (meters)
        self.state_vect_dist = None

        # Calculated lag (meters)
        self.lag = None

        # Line parameters used for lag calculation (first element is the line slope, i.e. velocity in m/s)
        self.lag_line = None

        # Initial velocity
        self.v_init = None

        # Direct fit standard deviation of the initial velocity
        self.v_init_stddev = None

        # Jacchia fit parameters for these observations
        self.jacchia_fit = None


        # Modelled RA and Dec
        self.model_ra = None
        self.model_dec = None

        # Modelled azimuth and elevation
        self.model_azim = None
        self.model_elev = None

        # Modelled values for the input type data
        self.model_fit1 = None
        self.model_fit2 = None

        # ECI coordinates of observed CPA to the radiant line, with the station fixed in time at jdt_ref
        self.meas_eci = None

        # ECI vector of observed CPA to the radiant line, with the station moving in time
        self.meas_eci_los = None

        # ECI coordinates of radiant CPA to the observed line of sight
        self.model_eci = None

        # Arrays for geo coords of closest points of approach of observed lines of sight to the radiant line
        #   (i.e. points on the LoS lines)
        self.meas_lat = None
        self.meas_lon = None
        self.meas_ht = None
        self.meas_range = None

        # Arrays for geo coords of closest points of approach of the radiant line to the observed lines of 
        #   sight (i.e. points on the trajectory)
        self.model_lat = None
        self.model_lon = None
        self.model_ht = None
        self.model_range = None

        # Coordinates of the first point (observed)
        self.rbeg_lat = None
        self.rbeg_lon = None
        self.rbeg_ele = None
        self.rbeg_jd = None

        # Coordinates of the last point (observed)
        self.rend_lat = None
        self.rend_lon = None
        self.rend_ele = None
        self.rend_jd = None

        # Coordinates of the lowest point (observed)
        self.htmin_lat = None
        self.htmin_lon = None
        self.htmin_ele = None
        self.htmin_jd = None

        # Absolute magntiudes
        self.absolute_magnitudes = None

        ######################################################################################################


        # If inputs are RA and Dec
        if meastype == 1:
            
            self.ra_data = meas1
            self.dec_data = meas2

            # Calculate azimuthal coordinates
            self.calcAzimuthal()


        # If inputs are azimuth +east of due north, and elevation angle
        elif meastype == 2:
            
            self.azim_data = meas1
            self.elev_data = meas2

        # If inputs are azimuth +west of due south, and zenith angle
        elif meastype == 3:

            self.azim_data = (meas1 + np.pi)%(2*np.pi)
            self.elev_data = np.pi/2.0 - meas2

        # If input are azimuth +north of due east, and zenith angle
        elif meastype == 4:

            self.azim_data = (np.pi/2.0 - meas1)%(2*np.pi)
            self.elev_data = np.pi/2.0 - meas2

        else:

            print("Measurement type 'meastype' =", meastype, 'invalid!')
            sys.exit()

        

        # Calculate equatorial coordinates
        self.calcEquatorial()

        # Calculate the Earth-centered interial coordinates of observed points
        self.calcECI()

        # Calculate position of the station in ECI coordinates (only for the reference JD, used for 
        # intersecting planes solution)
        self.x_stat, self.y_stat, self.z_stat = geo2Cartesian(self.lat, self.lon, self.ele, self.jdt_ref)
        self.stat_eci = np.array([self.x_stat, self.y_stat, self.z_stat])

        # Calculate positions of the station in ECI coordinates, for each JD of individual measurements
        # (used for the lines of sight least squares approach)
        self.stat_eci_los = np.ascontiguousarray(
            np.array(geo2Cartesian_vect(self.lat, self.lon, self.ele, self.JD_data)).T
            )

        # Fit a plane through the given points
        self.plane_N = self.planeFit()


        ### EXCLUDED POINTS ###
        ######################################################################################################

        self.excluded_time = excluded_time

        self.excluded_indx_range = []

        # Get the indices of measurements between which there is an excluded part of the trajectory
        if self.excluded_time is not None:

            # Get minimum and maximum excluded times
            excluded_time_min, excluded_time_max = min(self.excluded_time), max(self.excluded_time)


            # Make sure the excluded time is within the observations
            if (excluded_time_min >= np.min(self.time_data)) and (excluded_time_max <= np.max(time_data)):

                excluded_indx_min = 0
                excluded_indx_max = len(self.time_data) - 1

                # Find indices of excluded times, taking the ignored points into account
                for i, t in enumerate(self.time_data[self.ignore_list == 0]):
                    
                    if t <= excluded_time_min:
                        excluded_indx_min = i

                    if t >= excluded_time_max:
                        excluded_indx_max = i
                        break


                self.excluded_indx_range = [excluded_indx_min, excluded_indx_max]

            else:

                print('Excluded time range', self.excluded_time, 'is outside the observation times!')


        ######################################################################################################

        # ### PLOT RESULTS

        # fig = plt.figure()
        # ax = fig.add_subplot(111, projection='3d')

        # # Plot station position
        # ax.scatter(self.x_stat, self.y_stat, self.z_stat, s=50)

        # # Plot line of sight
        # #ax.scatter(self.x_stat + self.x_eci, self.y_stat + self.y_eci, self.z_stat + self.z_eci, c='red')
        # ax.quiver(self.x_stat, self.y_stat, self.z_stat, self.x_eci, self.y_eci, self.z_eci, length=1.0,
        #         normalize=True, arrow_length_ratio=0.1)

        # # ax.scatter(0, 0, 0, s=50)
        # # ax.scatter(self.x_eci, self.y_eci, self.z_eci, c='red')

        # d = -np.array([self.x_stat, self.y_stat, self.z_stat]).dot(self.plane_N)
        # #d = -np.array([0, 0, 0]).dot(self.plane_N)

        # print('d', d)

        # # create x,y
        # xx, yy = np.meshgrid(np.arange(self.x_stat - 1, self.x_stat + 2), np.arange(self.y_stat - 1, self.y_stat + 2))
        # #xx, yy = np.meshgrid(np.arange(-1, 2), np.arange(-1, 2))

        # # calculate corresponding z
        # z = (-self.plane_N[0]*xx - self.plane_N[1]*yy - d)*1.0/self.plane_N[2]

        # # Plot plane normal
        # ax.scatter(*(self.plane_N + self.stat_eci))

        # print('N:', self.plane_N)

        # print(z)

        # # plot the surface
        # ax.plot_surface(xx, yy, z, color='green', alpha=0.5)

        # ax.set_xlim([-1 + self.x_stat, 1 + self.x_stat])
        # ax.set_ylim([-1 + self.y_stat, 1 + self.y_stat])
        # ax.set_zlim([-1 + self.z_stat, 1 + self.z_stat])

        # plt.show()

        # ###



    def calcAzimuthal(self):
        """ Calculate azimuthal coordinates from right ascension and declination. """

        # Let the JD data be fixed to the reference time - this is done because for CAMS data the azimuthal to 
        # equatorial conversion was done without considering the flow of time during the meteor's appearance.
        # NOTE: If your data does account for the changing time, then jdt_ref_vect should be:
        #   jdt_ref_vect = self.JD_data
        jdt_ref_vect = np.zeros_like(self.ra_data) + self.jdt_ref

        # Calculate azimuth and elevation
        self.azim_data, self.elev_data = raDec2AltAz_vect(self.ra_data, self.dec_data, jdt_ref_vect, self.lat, 
            self.lon)



    def calcEquatorial(self):
        """ Calculates equatorial coordinates from the given azimuthal coordinates. """ 

        # Calculate RA and declination for the plane intersection method
        self.ra_data, self.dec_data = altAz2RADec_vect(self.azim_data, self.elev_data, self.jdt_ref, self.lat, 
            self.lon)

        # Calculate RA and declination for the line of sight method
        self.ra_data_los, self.dec_data_los = altAz2RADec_vect(self.azim_data, self.elev_data, self.JD_data, 
            self.lat, self.lon)



    def calcECI(self):
        """ Calculate Earth-centered intertial coordinates from RA and Dec. """

        # Calculate measurement ECI coordinates for the planes intersection method
        self.meas_eci = np.array(raDec2ECI(self.ra_data, self.dec_data)).T
        self.x_eci, self.y_eci, self.z_eci = self.meas_eci.T

        # Calculate measurement ECI coordinates for the line of sight method
        self.meas_eci_los = np.ascontiguousarray(np.array(raDec2ECI(self.ra_data_los, self.dec_data_los)).T)
        self.x_eci_los, self.y_eci_los, self.z_eci_los = self.meas_eci_los.T



    def planeFit(self):
        """ Fits a plane through station position and observed points. """

        # Add meteor line of sight positions and station positions to single arays.
        #   Only use non-ignored points
        x_data = np.append(self.x_eci[self.ignore_list == 0], 0)
        y_data = np.append(self.y_eci[self.ignore_list == 0], 0)
        z_data = np.append(self.z_eci[self.ignore_list == 0], 0)

        A = np.c_[x_data, y_data, np.ones(x_data.shape[0])]

        # Fit a linear plane through the data points, return plane params (form: aX + bY + d = Z)
        C,_,_,_ = scipy.linalg.lstsq(A, z_data)

        # Calculate the plane normal
        N = np.array([C[0], C[1], -1.0])

        # Norm the normal vector to unit length
        N = vectNorm(N)

        return N



class PlaneIntersection(object):
    def __init__(self, obs1, obs2):
        """ Calculate the plane intersection between two stations. 
            
        Arguments:
            obs1: [ObservedPoints] Observations from the first station.
            obs2: [ObservedPoints] Observations from the second station.

        """

        self.obs1 = obs1
        self.obs2 = obs2

        # Calculate the observed angular length of the track from the first station
        obsangle1 = np.arccos(np.dot(self.obs1.meas_eci[0], self.obs1.meas_eci[-1]))

        # Calculate the observed angular length of the track from the second station
        obsangle2 = np.arccos(np.dot(self.obs2.meas_eci[0], self.obs2.meas_eci[-1]))


        ### Calculate the angle between the pair of planes (convergence angle) ###
        ######################################################################################################
        
        # Calculate the cosine of the convergence angle
        ang_cos = np.dot(self.obs1.plane_N, self.obs2.plane_N)

        # Make sure the cosine is in the proper range
        self.conv_angle = np.arccos(np.abs(np.clip(ang_cos, -1, 1)))

        ######################################################################################################


        # Calculate the plane intersection radiant ECI vector
        self.radiant_eci = np.cross(self.obs1.plane_N, self.obs2.plane_N)
        self.radiant_eci = vectNorm(self.radiant_eci)

        # If the last measurement is closer to the radiant than the first point, reverse signs
        if np.dot(self.obs1.meas_eci[0], self.radiant_eci) < np.dot(self.obs1.meas_eci[-1], self.radiant_eci):
            self.radiant_eci = -self.radiant_eci

        # Calculate the radiant position in RA and Dec
        self.radiant_eq = eci2RaDec(self.radiant_eci)


        ###### Calculate the closest point of approach (CPA) from the stations to the radiant line,
        ###### that is, a vector pointing from each station to the radiant line, which magnitude
        ###### corresponds to the distance to the radiant line

        ### Calculate the unit vector pointing from the 1st station to the radiant line ###
        ######################################################################################################

        self.w1 = np.cross(self.radiant_eci, self.obs1.plane_N)

        # Normalize the vector
        self.w1 = vectNorm(self.w1)

        # Invert vector orientation if pointing towards the station, not the radiant line
        if np.dot(self.w1, self.obs1.meas_eci[0]) < 0:
            self.w1 = -self.w1
        
        ######################################################################################################


        ### Calculate the unit vector pointing from the 2nd station to the radiant line ###
        ######################################################################################################

        self.w2 = np.cross(self.radiant_eci, self.obs2.plane_N)

        # Normalize the vector
        self.w2 = vectNorm(self.w2)

        # Invert vector orientation if pointing towards the station, not the radiant line
        if np.dot(self.w2, self.obs2.meas_eci[0]) < 0:
            self.w2 = -self.w2
        ######################################################################################################


        ### Calculate the range from stations to the radiant line ###
        ######################################################################################################

        # Calculate the difference in position of the two stations
        stat_diff = self.obs1.stat_eci - self.obs2.stat_eci

        # Calculate the angle between the pointings to the radiant line
        stat_cosangle = np.dot(self.w1, self.w2)


        # Calculate the range from the 1st station to the radiant line
        stat_range1 = (stat_cosangle*np.dot(stat_diff, self.w2) - np.dot(stat_diff, self.w1))/(1.0 \
            - stat_cosangle**2)

        # Calculate the CPA vector for the 1st station
        self.rcpa_stat1 = stat_range1*self.w1


        # Calculate the range from the 2nd station to the radiant line
        stat_range2 = (np.dot(stat_diff, self.w2) - stat_cosangle*np.dot(stat_diff, self.w1))/(1.0 \
            - stat_cosangle**2)

        # Calculate the CPA vector for the 2nd station
        self.rcpa_stat2 = stat_range2*self.w2


        # Calculate the position of the CPA with respect to the first camera, in ECI coordinates
        self.cpa_eci = obs1.stat_eci + self.rcpa_stat1

        ######################################################################################################

        # Calculate the statistical weight of the radiant solution
        self.weight = obsangle1*obsangle2*np.sin(self.conv_angle)**2



    def show(self):
        """ Shows the intersection of the two planes in 3D. """

        fig = plt.figure()
        ax = fig.add_subplot(111, projection='3d')

        observations = [self.obs1, self.obs2]

        # Calculate one point on the meteor trajectory
        traj_point, _, _ = findClosestPoints(self.obs1.stat_eci, self.obs1.meas_eci[0], self.cpa_eci, \
            self.radiant_eci)

        # Calculate the plot limits
        x_min = min([self.obs1.x_stat, self.obs2.x_stat, traj_point[0]])
        x_max = max([self.obs1.x_stat, self.obs2.x_stat, traj_point[0]])
        y_min = min([self.obs1.y_stat, self.obs2.y_stat, traj_point[1]])
        y_max = max([self.obs1.y_stat, self.obs2.y_stat, traj_point[1]])
        z_min = min([self.obs1.z_stat, self.obs2.z_stat, traj_point[2]])
        z_max = max([self.obs1.z_stat, self.obs2.z_stat, traj_point[2]])

        # Normalize the plot limits so they are rectangular
        delta_x = x_max - x_min
        delta_y = y_max - y_min
        delta_z = z_max - z_min
        delta_max = max([delta_x, delta_y, delta_z])

        x_diff = delta_max - delta_x
        x_min -= x_diff/2
        x_max += x_diff/2

        y_diff = delta_max - delta_y
        y_min -= y_diff/2
        y_max += y_diff/2

        z_diff = delta_max - delta_z
        z_min -= z_diff/2
        z_max += z_diff/2


        # Convert meters to km
        x_min /= 1000
        x_max /= 1000
        y_min /= 1000
        y_max /= 1000
        z_min /= 1000
        z_max /= 1000

        # Calculate the quiver arrow length
        arrow_len = 0.2*np.sqrt((x_min - x_max)**2 + (y_min - y_max)**2 + (z_min - z_max)**2)

        # Plot stations and observations
        for obs in observations:

            # Station positions
            ax.scatter(obs.x_stat/1000, obs.y_stat/1000, obs.z_stat/1000, s=50)

            # Lines of sight
            ax.quiver(obs.x_stat/1000, obs.y_stat/1000, obs.z_stat/1000, obs.x_eci/1000, obs.y_eci/1000, \
                obs.z_eci/1000, length=arrow_len, normalize=True, arrow_length_ratio=0.1, color='blue')

            d = -np.array([obs.x_stat/1000, obs.y_stat/1000, obs.z_stat/1000]).dot(obs.plane_N)

            # Create x,y
            xx, yy = np.meshgrid(np.linspace(x_min, x_max, 10), np.linspace(y_min, y_max, 10))

            # Calculate corresponding z
            z = (-obs.plane_N[0]*xx - obs.plane_N[1]*yy - d)*1.0/obs.plane_N[2]

            # Plot plane normal
            ax.quiver(obs.x_stat/1000, obs.y_stat/1000, obs.z_stat/1000, *obs.plane_N, length=arrow_len/2, 
                normalize=True, arrow_length_ratio=0.1, color='green')

            # Plot the plane
            ax.plot_surface(xx, yy, z, alpha=0.25)


        # Plot the radiant state vector
        rad_x, rad_y, rad_z = -self.radiant_eci/1000
        rst_x, rst_y, rst_z = traj_point/1000
        ax.quiver(rst_x, rst_y, rst_z, rad_x, rad_y, rad_z, length=arrow_len, normalize=True, color='red', \
            arrow_length_ratio=0.1)

        ax.set_xlim([x_min, x_max])
        ax.set_ylim([y_min, y_max])
        ax.set_zlim([z_min, z_max])

        ax.set_xlabel('X (km)')
        ax.set_ylabel('Y (km)')
        ax.set_zlabel('Z (km)')

        # Change the size of ticks (make them smaller)
        ax.tick_params(axis='both', which='major', labelsize=8)


        plt.show()



def numStationsNotIgnored(observations):
    """ Take a list of ObservedPoints and returns the number of stations that are actually to be used and 
        are not ignored in the solution.

    Arguments: 
        observations: [list] A list of ObservedPoints objects.

    Return:
        [int] Number of stations that are used in the solution.

    """

    return len([obs for obs in observations if obs.ignore_station == False])



def angleSumMeasurements2Line(observations, state_vect, radiant_eci, weights=None, gravity=False, 
                              gravity_factor=1.0, v0z=None):
    """ Sum all angles between the radiant line and measurement lines of sight.

        This function is used as a cost function for the least squares radiant solution of Borovicka et 
        al. (1990). The difference from the original approach is that the distancesfrom the radiant line
        have been replaced with angles.

    Arguments:
        observations: [list] A list of ObservedPoints objects which are containing meteor observations.
        state_vect: [3 element ndarray] Estimated position of the initial state vector in ECI coordinates.
        radiant_eci: [3 element ndarray] Unit 3D vector of the radiant in ECI coordinates.

    Keyword arguments:
        weights: [list] A list of statistical weights for every station. None by default.
        gravity: [bool] If True, the gravity drop will be taken into account.
        gravity_factor: [float] Factor by which the gravity correction will be multiplied. 1.0 by default.
        v0z: [float] Initial vertical velocity of the meteor. If None, 0.0 will be used.

    Return:
        angle_sum: [float] Sum of angles between the estimated trajectory line and individual lines of sight.

    """

    # If the weights were not given, use 1 for every weight
    if weights is None:
        weights = np.ones(len(observations))

        # Set weights for stations that are not used to 0
        weights = np.array([w if (observations[i].ignore_station == False) else 0 \
            for i, w in enumerate(weights)])

    # Make sure there are weights larger than 0
    if sum(weights) <= 0:
        weights = np.ones(len(observations))

        # Set weights for stations that are not used to 0
        weights = np.array([w if (observations[i].ignore_station == False) else 0 \
            for i, w in enumerate(weights)])



    # Move the state vector to the beginning of the trajectory
    state_vect = moveStateVector(state_vect, radiant_eci, observations)

    # Make sure that the radiant vector is a contigous array for faster calculations
    radiant_eci = np.ascontiguousarray(radiant_eci)

    # Find the earliest point in time
    t0 = min([obs.time_data[0] for obs in observations])

    angle_sum = 0.0
    weights_sum = 1e-10

    # Go through all observations from all stations
    for i, obs in enumerate(observations):
        
        # Go through all measured positions
        for t, meas_eci, stat_eci, ignore in zip(obs.time_data, obs.meas_eci_los, obs.stat_eci_los, \
            obs.ignore_list):

            # Skip the point if it is to be ignored
            if ignore:
                continue

            # Get the ECI coordinates of the projection of the measurement line of sight on the radiant line
            _, rad_cpa, _ = findClosestPoints(stat_eci, meas_eci, state_vect, radiant_eci)


            # Take the gravity drop into account
            #   Note: here we assume that the acceleration due to gravity is fixed at the given height,
            #   which might cause an offset of a few meters for events longer than 5 seconds
            if gravity:


                # Calculate the time in seconds from the beginning of the meteor
                t_rel = t - t0

                # Compute the model point modified due to gravity, assuming zero vertical velocity
                if v0z is None:
                    v0z = 0.0

                # Get the magnitude of the radiant vector
                rad_cpa_mag = vectMag(rad_cpa)

                # If the magnitude is 0, set it to 1 to avoid a division by zero issue
                if rad_cpa_mag == 0:
                    rad_cpa_mag = 1.0

                rad_cpa_grav = applyGravityDrop(rad_cpa, t_rel, rad_cpa_mag, gravity_factor, v0z)
                _, rad_cpa, _ = findClosestPoints(stat_eci, meas_eci, rad_cpa_grav, radiant_eci)



            # Calculate the unit vector pointing from the station to the point on the trajectory
            station_ray = rad_cpa - stat_eci
            station_ray = vectNorm(station_ray)

            # Calculate the angle between the observed LoS as seen from the station and the radiant line
            cosangle = np.dot(meas_eci, station_ray)

            # Make sure the cosine is within limits and calculate the angle
            angle_sum += weights[i]*np.arccos(np.clip(cosangle, -1, 1))

            weights_sum += weights[i]


    return angle_sum/weights_sum




def minimizeAngleCost(params, observations, weights=None, gravity=False, gravity_factor=1.0, v0z=None):
    """ A helper function for minimization of angle deviations. """

    state_vect, radiant_eci = np.hsplit(params, 2)
    
    return angleSumMeasurements2Line(observations, state_vect, radiant_eci, weights=weights, gravity=gravity,\
        gravity_factor=gravity_factor, v0z=v0z)




def calcSpatialResidual(jdt_ref, jd, state_vect, radiant_eci, stat, meas, gravity=False, gravity_factor=1.0, 
                        v0z=None):
    """ Calculate horizontal and vertical residuals from the radiant line, for the given observed point.

    Arguments:
        jd: [float] Julian date
        state_vect: [3 element ndarray] ECI position of the state vector
        radiant_eci: [3 element ndarray] radiant direction vector in ECI
        stat: [3 element ndarray] position of the station in ECI
        meas: [3 element ndarray] line of sight from the station, in ECI

    Keyword arguments:
        gravity: [bool] Apply the correction for Earth's gravity.
        gravity_factor: [float] Factor by which the gravity correction will be multiplied. 1.0 by default.
        v0z: [float] Initial vertical velocity of the meteor. If None, 0.0 will be used.

    Return:
        (hres, vres): [tuple of floats] residuals in horitontal and vertical direction from the radiant line

    """


    # Note:
    #   This function has been tested (without the gravity influence part) and it produces good results


    meas = vectNorm(meas)

    # Calculate closest points of approach (observed line of sight to radiant line) from the state vector
    obs_cpa, rad_cpa, d = findClosestPoints(stat, meas, state_vect, radiant_eci)

    # Apply the gravity drop
    if gravity:

        # Compute the relative time
        t_rel = 86400*(jd - jdt_ref)

        # Correct the point on the trajectory for gravity
        if v0z is None:
            v0z = 0.0
        rad_cpa_grav = applyGravityDrop(rad_cpa, t_rel, vectMag(rad_cpa), gravity_factor, v0z)

        # ###########################

        # # Calculate closest points of approach (observed line of sight to radiant line) from the gravity corrected
        # # point
        obs_cpa, rad_cpa, d = findClosestPoints(stat, meas, rad_cpa_grav, radiant_eci)

        # Works by creating a dummy point ON the gravity dropped trajectory, 
        # then re-doing the find closest points fit to get better CPA vectors.
        # Note that the find closest points algorithm doesn't care whether it uses the state vector or a random point
        # further down the trajectory AS LONG AS it's gravity corrected.


    # Vector pointing from the point on the trajectory to the point on the line of sight
    p = obs_cpa - rad_cpa

    # # Calculate geographical coordinates of the point on the trajectory
    # lat, lon, elev = cartesian2Geo(jd, *rad_cpa)

    # Calculate geographical coordinates of the state vector
    lat, lon, elev = cartesian2Geo(jd, *state_vect)

    # Calculate ENU (East, North, Up) vector at the position of the state vector, and direction of the radiant
    nn = np.array(ecef2ENU(lat, lon, *radiant_eci))

    # Convert the vector to polar coordinates
    theta = np.arctan2(nn[1], nn[0])
    phi = np.arccos(nn[2]/vectMag(nn))

    # Local reference frame unit vectors
    hx = np.array([            -np.cos(theta),              np.sin(theta),         0.0])
    vz = np.array([-np.cos(phi)*np.sin(theta), -np.cos(phi)*np.cos(theta), np.sin(phi)])
    hy = np.array([ np.sin(phi)*np.sin(theta),  np.sin(phi)*np.cos(theta), np.cos(phi)])
    
    # Calculate local reference frame unit vectors in ECEF coordinates
    ehorzx = enu2ECEF(lat, lon, *hx)
    ehorzy = enu2ECEF(lat, lon, *hy)
    evert  = enu2ECEF(lat, lon, *vz)

    ehx = np.dot(p, ehorzx)
    ehy = np.dot(p, ehorzy)

    # Calculate vertical residuals
    vres = np.sign(ehx)*np.hypot(ehx, ehy)

    # Calculate horizontal residuals
    hres = np.dot(p, evert)

    return hres, vres



def lineFuncLS(params, x, y, weights):
    """ Line defined by slope and intercept. Version for least squares.
    
    Arguments:
        params: [list] Line parameters 
        x: [float] Independant variable
        y: [float] Estimated values

    Keyword arguments:
        weight: [float] Weight of the residual.

    Return:
        [float]: line given by (m, k) evaluated at x

    """

    # Compute the residuals and apply weights (sqrt of weights is takes because the value will be squared in
    #   the LS function)
    return (lineFunc(x, *params) - y)*np.sqrt(weights)



def jacchiaLagFunc(t, a1, a2):
    """ Jacchia (1955) model for modeling lengths along the trail of meteors, modified to fit the lag (length 
        along the trail minus the linear part, estimated by fitting a line to the first part of observations, 
        where the length is still linear) instead of the length along the trail. 
    
    Arguments:
        t: [float] time in seconds at which the Jacchia function will be evaluated
        a1: [float] 1st acceleration term
        a2: [float] 2nd acceleration term

    Return:
        [float] Jacchia model defined by a1 and a2, estimated at point in time t

    """

    return -np.abs(a1)*np.exp(np.abs(a2)*t)



def jacchiaLengthFunc(t, a1, a2, v_init, k):
    """ Jacchia (1955) model for modelling lengths along the trail of meteors. 
    
    Arguments:
        t: [float] Time in seconds at which the Jacchia function will be evaluated.
        a1: [float] 1st decelerationn term.
        a2: [float] 2nd deceleration term.
        v_init: [float] Initial velocity in m/s.
        k: [float] Initial offset in length.

    Return:
        [float] Jacchia model defined by a1 and a2, estimated at point in time t.

    """


    return k + v_init*t - np.abs(a1)*np.exp(np.abs(a2)*t)



def jacchiaVelocityFunc(t, a1, a2, v_init):
    """ Derivation of the Jacchia (1955) model, used for calculating velocities from the fitted model. 
    
    Arguments:
        t: [float] Time in seconds at which the Jacchia function will be evaluated.
        a1: [float] 1st decelerationn term.
        a2: [float] 2nd deceleration term.
        v_init: [float] Initial velocity in m/s.
        k: [float] Initial offset in length.

    Return:
        [float] velocity at time t

    """

    return v_init - np.abs(a1*a2)*np.exp(np.abs(a2)*t)



def checkWeights(observations, weights):
    """ Check weight values and make sure they can be used. """

    # If the weights were not given, use 1 for every weight
    if weights is None:
        weights = np.ones(len(observations))

        # Set weights for stations that are not used to 0
        weights = np.array([w if (observations[i].ignore_station == False) else 0 \
            for i, w in enumerate(weights)])

    # Make sure there are weights larger than 0
    if sum(weights) <= 0:
        weights = np.ones(len(observations))

        # Set weights for stations that are not used to 0
        weights = np.array([w if (observations[i].ignore_station == False) else 0 \
            for i, w in enumerate(weights)])


    return weights



def timingResiduals(params, observations, time_dict, weights=None, ret_stddev=False):
    """ Calculate the sum of absolute differences between timings of given stations using the length from
        respective stations.
    
    Arguments:
        params: [ndarray] Timing differences from the reference station (NOTE: reference station should NOT be 
            in this list).
        observations: [list] A list of ObservedPoints objects.
        time_dict: [dict] A dictionary of timing differences for every station. The keys are station IDs and
            the values are timing differences. If a fixed time difference is not given for a station, the
            timing difference is set to 0.

    Keyword arguments:
        weights: [list] A list of statistical weights for every station.
        ret_stddev: [bool] Returns the standard deviation instead of the cost function.
    
    Return:
        [float] Average absolute difference between the timings from all stations using the length for
            matching.

    """

    # Make sure weight values are OK
    weights = checkWeights(observations, weights)

    stat_count = 0

    state_vect_distances = []

    # Go through observations from all stations
    for i, obs in enumerate(observations):

        # Check if the station has a given fixed time offset and assign it
        if not isinstance(time_dict[str(obs.station_id)], bool):
            t_diff = time_dict[str(obs.station_id)]

        else:
            # Take the estimated time difference for all other stations
            t_diff = params[stat_count]
            stat_count += 1

        # Calculate the shifted time
        time_shifted = obs.time_data + t_diff

        # Add length to length list
        state_vect_distances.append([time_shifted,  obs.state_vect_dist])



    cost_sum = 0
    cost_point_count = 0
    weights_sum = 1e-10

    # Keep track of stations with confirmed overlaps
    confirmed_overlaps = []

    # Go through all pairs of observations (i.e. stations)
    for i in range(len(observations)):

        # Skip ignored stations
        if observations[i].ignore_station:
            continue

        for j in range(len(observations)):
            
            # Skip ignored stations
            if observations[j].ignore_station:
                continue


            # Skip pairing the same observations again
            if j <= i:
                continue

            # Extract times and lengths from both stations
            time1, len1 = state_vect_distances[i]
            time2, len2 = state_vect_distances[j]

            # Exclude ignored points
            time1 = time1[observations[i].ignore_list == 0]
            len1 = len1[observations[i].ignore_list == 0]
            time2 = time2[observations[j].ignore_list == 0]
            len2 = len2[observations[j].ignore_list == 0]

            # Find common points in length between both stations
            common_pts = np.where((len2 >= np.min(len1)) & (len2 <= np.max(len1)))


            # Continue without fitting the timing is there is no, or almost no overlap
            if len(common_pts[0]) < 4:
                continue


            # Keep track of stations with confirmed overlaps
            confirmed_overlaps.append(observations[i].station_id)
            confirmed_overlaps.append(observations[j].station_id)
            

            # Take only the common points
            time2 = time2[common_pts]
            len2 = len2[common_pts]


            # If there are any excluded points in the reference observations, do not take their
            # pairs from the other site into consideration
            if observations[i].excluded_indx_range:

                # Extract excluded indices
                excluded_indx_min, excluded_indx_max = observations[i].excluded_indx_range

                # Get the range of lengths inside the exclusion zone
                len1_excluded_min = len1[excluded_indx_min]
                len1_excluded_max = len1[excluded_indx_max]

                # Select only those lengths in the other station which are outside the exclusion zone
                temp_arr = np.c_[time2, len2]
                temp_arr = temp_arr[~((temp_arr[:, 1] >= len1_excluded_min) \
                    & (temp_arr[:, 1] <= len1_excluded_max))]

                time2, len2 = temp_arr.T


            # Interpolate the first (i.e. reference length)
            len1_interpol = scipy.interpolate.interp1d(len1, time1)

            # Calculate the residuals using smooth approximation of L1 (absolute value) cost
            z = (len1_interpol(len2) - time2)**2

            # Calculate the cost function sum
            cost_sum += weights[i]*weights[j]*np.sum(2*(np.sqrt(1 + z) - 1))

            # Add the weight sum
            weights_sum += weights[i]*weights[j]

            # Add the total number of points to the cost counter
            cost_point_count += len(z)


    # Exclude stations with no time overlap with other stations
    if (len(observations) > 2):
        confirmed_overlaps = list(set(confirmed_overlaps))
        for obs in observations:
            if obs.station_id not in confirmed_overlaps:
                obs.ignore_station = True
                obs.ignore_list = np.ones(len(obs.time_data), dtype=np.uint8)


    # If no points were compared, return infinite
    if cost_point_count == 0:
        return np.inf

    # Calculate the standard deviation of the fit
    dist_stddev = np.sqrt(cost_sum/weights_sum/cost_point_count)

    if ret_stddev:

        # Returned for reporting the goodness of fit
        return dist_stddev

    else:

        # Returned for minimization
        return cost_sum/weights_sum/cost_point_count



def moveStateVector(state_vect, radiant_eci, observations):
        """ Moves the state vector position along the radiant line until it is before any points which are
            projected on it. This is used to make sure that lengths and lags are properly calculated.
        
        Arguments:
            state_vect: [ndarray] (x, y, z) ECI coordinates of the initial state vector (meters).
            radiant_eci: [ndarray] (x, y, z) components of the unit radiant direction vector.
            observations: [list] A list of ObservationPoints objects which hold measurements from individual
                stations.

        Return:
            rad_cpa_beg: [ndarray] (x, y, z) ECI coordinates of the beginning point of the trajectory.

        """

        rad_cpa_list = []
        radiant_ang_dist_list = []

        # Go through all non-ignored observations from all stations
        nonignored_observations = [obstmp for obstmp in observations if not obstmp.ignore_station]
        for obs in nonignored_observations:

            # Calculate closest points of approach (observed line of sight to radiant line) of the first point
            # on the trajectory across all stations
            _, rad_cpa, _ = findClosestPoints(obs.stat_eci_los[0], obs.meas_eci_los[0], state_vect, 
                radiant_eci)

            rad_cpa_list.append(rad_cpa)


            # Compute angular distance from the first point to the radiant
            rad_ang_dist = angleBetweenVectors(radiant_eci, vectNorm(rad_cpa))
            radiant_ang_dist_list.append(rad_ang_dist)

            

        # # Choose the state vector with the largest height
        # rad_cpa_beg = rad_cpa_list[np.argmax([vectMag(rad_cpa_temp) for rad_cpa_temp in rad_cpa_list])]

        # Choose the state vector as the point of initial observation closest to the radiant
        rad_cpa_beg = rad_cpa_list[np.argmin([rad_ang_dist for rad_ang_dist in radiant_ang_dist_list])]


        return np.ascontiguousarray(rad_cpa_beg)




class MCUncertainties(object):
    def __init__(self, mc_traj_list):
        """ Container for standard deviations and confidence intervals of trajectory parameters calculated 
        using Monte Carlo. 
        """

        # Confidence interval value (95%)
        self.ci = 95

        # A list with all trajectory objects calculated via Monte Carlo
        self.mc_traj_list = mc_traj_list

        # State vector position
        self.state_vect_mini = None
        self.state_vect_mini_ci = None
        self.x = None
        self.x_ci = None
        self.y = None
        self.y_ci = None
        self.z = None
        self.z_ci = None

        # Velocity state vector
        self.vx = None
        self.vx_ci = None
        self.vy = None
        self.vy_ci = None
        self.vz = None
        self.vz_ci = None

        # Radiant vector
        self.radiant_eci_mini = None
        self.radiant_eci_mini_ci = None

        # Beginning/ending points
        self.rbeg_lon = None
        self.rbeg_lon_ci = None
        self.rbeg_lon_m = None
        self.rbeg_lat = None
        self.rbeg_lat_ci = None
        self.rbeg_lat_m = None
        self.rbeg_ele = None
        self.rbeg_ele_ci = None
        self.rbeg_ele_wgs84 = None
        self.rbeg_ele_wgs84_ci = None

        self.rend_lon = None
        self.rend_lon_ci = None
        self.rend_lon_m = None
        self.rend_lat = None
        self.rend_lat_ci = None
        self.rend_lat_m = None
        self.rend_ele = None
        self.rend_ele_ci = None
        self.rend_ele_wgs84 = None
        self.rend_ele_wgs84_ci = None

        # Lowest height point (used for grazers)
        self.htmin_lon = None
        self.htmin_lon_ci = None
        self.htmin_lon_m = None
        self.htmin_lat = None
        self.htmin_lat_ci = None
        self.htmin_lat_m = None
        self.htmin_ele = None
        self.htmin_ele_ci = None
        self.htmin_ele_wgs84 = None
        self.htmin_ele_wgs84_ci = None

        # Apparent radiant position (radians)
        self.ra = None
        self.ra_ci = None
        self.dec = None
        self.dec_ci = None

        # Apparent azimuth and altitude
        self.azimuth_apparent = None
        self.azimuth_apparent_ci = None
        self.elevation_apparent = None
        self.elevation_apparent_ci = None

        # Estimated average velocity
        self.v_avg = None
        self.v_avg_ci = None

        # Estimated initial velocity
        self.v_init = None
        self.v_init_ci = None

        # Longitude of the reference point on the trajectory (rad)
        self.lon_ref = None
        self.lon_ref_ci = None

        # Latitude of the reference point on the trajectory (rad)
        self.lat_ref = None
        self.lat_ref_ci = None

        # Height of the reference point on the trajectory (meters)
        self.ht_ref = None
        self.ht_ref_ci = None

        # Geocentric latitude of the reference point (rad)
        self.lat_geocentric = None
        self.lat_geocentric_ci = None

        # Apparent zenith angle (before the correction for Earth's gravity)
        self.zc = None
        self.zc_ci = None

        # Zenith distance of the geocentric radiant (after the correction for Earth's gravity)
        self.zg = None
        self.zg_ci = None

        # Velocity at infinity
        self.v_inf = None
        self.v_inf_ci = None

        # Geocentric velocity (m/s)
        self.v_g = None
        self.v_g_ci = None

        # Geocentric radiant position (radians)
        self.ra_g = None
        self.ra_g_ci = None
        self.dec_g = None
        self.dec_g_ci = None

        # Ecliptic coordinates of the radiant (radians)
        self.L_g = None
        self.L_g_ci = None
        self.B_g = None
        self.B_g_ci = None

        # Sun-centered ecliptic rectangular coordinates of the average position on the meteor's trajectory 
        # (in kilometers)
        self.meteor_pos = None
        self.meteor_pos_ci = None

        # Helioventric velocity of the meteor (m/s)
        self.v_h = None
        self.v_h_ci = None

        # Corrected heliocentric velocity vector of the meteoroid using the method of Sato & Watanabe (2014)
        self.v_h_x = None
        self.v_h_x_ci = None
        self.v_h_y = None
        self.v_h_y_ci = None
        self.v_h_z = None
        self.v_h_z_ci = None

        # Corrected ecliptci coordinates of the meteor using the method of Sato & Watanabe (2014)
        self.L_h = None
        self.L_h_ci = None
        self.B_h = None
        self.B_h_ci = None

        # Solar longitude (radians)
        self.la_sun = None
        self.la_sun_ci = None

        # Semi-major axis (AU)
        self.a = None
        self.a_ci = None

        # Eccentricty
        self.e = None
        self.e_ci = None

        # Inclination (radians)
        self.i = None
        self.i_ci = None

        # Argument of perihelion (radians)
        self.peri = None
        self.peri_ci = None

        # Ascending node (radians)
        self.node = None
        self.node_ci = None

        # Longitude of perihelion (radians)
        self.pi = None
        self.pi_ci = None

        # Latitude of perihelion (radians)
        self.b = None
        self.b_ci = None

        # Perihelion distance (AU)
        self.q = None
        self.q_ci = None

        # Aphelion distance (AU)
        self.Q = None
        self.Q_ci = None

        # True anomaly at the moment of contact with Earth (radians)
        self.true_anomaly = None
        self.true_anomaly_ci = None

        # Exxentric anomaly (radians)
        self.eccentric_anomaly = None
        self.eccentric_anomaly_ci = None

        # Mean anomaly (radians)
        self.mean_anomaly = None
        self.mean_anomaly_ci = None

        # Calculate the date and time of the last perihelion passage (datetime object)
        self.last_perihelion = None
        self.last_perihelion_ci = None

        # Mean motion in the orbit (rad/day)
        self.n = None
        self.n_ci = None

        # Orbital period
        self.T = None
        self.T_ci = None

        # Tisserand's parameter with respect to Jupiter
        self.Tj = None
        self.Tj_ci = None

# Preserve compatibility with pickle files genrated before the typo fix
MCUncertanties = MCUncertainties



def calcMCUncertainties(traj_list, traj_best):
    """ Takes a list of trajectory objects and returns the standard deviation of every parameter. 

    Arguments:
        traj_list: [list] A list of Trajectory objects, each is the result of an individual Monte Carlo run.
        traj_best: [Trajectory object] Trajectory which is chosen to the be the best of all MC runs.

    Return:
        un: [MCUncertainties object] Object containing the uncertainty of every calculated parameter.
    """


    # Init a new container for uncertainties
    un = MCUncertainties(traj_list)

    # Initial velocity
    un.v_init = np.std([traj.v_init for traj in traj_list])
    un.v_init_ci = confidenceInterval([traj.v_init for traj in traj_list], un.ci)

    # State vector
    un.x = np.std([traj.state_vect_mini[0] for traj in traj_list])
    un.x_ci = confidenceInterval([traj.state_vect_mini[0] for traj in traj_list], un.ci)
    un.y = np.std([traj.state_vect_mini[1] for traj in traj_list])
    un.y_ci = confidenceInterval([traj.state_vect_mini[1] for traj in traj_list], un.ci)
    un.z = np.std([traj.state_vect_mini[2] for traj in traj_list])
    un.z_ci = confidenceInterval([traj.state_vect_mini[2] for traj in traj_list], un.ci)

    un.state_vect_mini = np.array([un.x, un.y, un.z])
    un.state_vect_mini_ci = np.array([un.x_ci, un.y_ci, un.z_ci])


    rad_x = np.std([traj.radiant_eci_mini[0] for traj in traj_list])
    rad_x_ci = confidenceInterval([traj.radiant_eci_mini[0] for traj in traj_list], un.ci)
    rad_y = np.std([traj.radiant_eci_mini[1] for traj in traj_list])
    rad_y_ci = confidenceInterval([traj.radiant_eci_mini[1] for traj in traj_list], un.ci)
    rad_z = np.std([traj.radiant_eci_mini[2] for traj in traj_list])
    rad_z_ci = confidenceInterval([traj.radiant_eci_mini[2] for traj in traj_list], un.ci)

    un.radiant_eci_mini = np.array([rad_x, rad_y, rad_z])
    un.radiant_eci_mini_ci = np.array([rad_x_ci, rad_y_ci, rad_z_ci])

    # Velocity state vector
    un.vx = abs(traj_best.v_init*traj_best.radiant_eci_mini[0]*(un.v_init/traj_best.v_init
        + rad_x/traj_best.radiant_eci_mini[0]))
    un.vx_ci = confidenceInterval([traj.v_init*traj.radiant_eci_mini[0] for traj in traj_list], un.ci)
    un.vy = abs(traj_best.v_init*traj_best.radiant_eci_mini[1]*(un.v_init/traj_best.v_init
        + rad_y/traj_best.radiant_eci_mini[1]))
    un.vy_ci = confidenceInterval([traj.v_init*traj.radiant_eci_mini[1] for traj in traj_list], un.ci)
    un.vz = abs(traj_best.v_init*traj_best.radiant_eci_mini[2]*(un.v_init/traj_best.v_init
        + rad_z/traj_best.radiant_eci_mini[2]))
    un.vz_ci = confidenceInterval([traj.v_init*traj.radiant_eci_mini[2] for traj in traj_list], un.ci)


    # Beginning/ending points
    N_beg = EARTH.EQUATORIAL_RADIUS/np.sqrt(1.0 - (EARTH.E**2)*np.sin(traj_best.rbeg_lat)**2)
    un.rbeg_lon = scipy.stats.circstd([traj.rbeg_lon for traj in traj_list])
    un.rbeg_lon_ci = confidenceInterval([traj.rbeg_lon for traj in traj_list], un.ci, angle=True)
    un.rbeg_lon_m = np.sin(un.rbeg_lon)*np.cos(traj_best.rbeg_lat)*N_beg
    un.rbeg_lat = np.std([traj.rbeg_lat for traj in traj_list])
    un.rbeg_lat_ci = confidenceInterval([traj.rbeg_lat for traj in traj_list], un.ci)
    un.rbeg_lat_m = np.sin(un.rbeg_lat)*N_beg
    un.rbeg_ele = np.std([traj.rbeg_ele for traj in traj_list])
    un.rbeg_ele_ci = confidenceInterval([traj.rbeg_ele for traj in traj_list], un.ci)
    un.rbeg_ele_wgs84 = np.std([traj.rbeg_ele_wgs84 for traj in traj_list])
    un.rbeg_ele_wgs84_ci = confidenceInterval([traj.rbeg_ele_wgs84 for traj in traj_list], un.ci)

    N_end = EARTH.EQUATORIAL_RADIUS/np.sqrt(1.0 - (EARTH.E**2)*np.sin(traj_best.rend_lat)**2)
    un.rend_lon = scipy.stats.circstd([traj.rend_lon for traj in traj_list])
    un.rend_lon_ci = confidenceInterval([traj.rend_lon for traj in traj_list], un.ci, angle=True)
    un.rend_lon_m = np.sin(un.rend_lon)*np.cos(traj_best.rend_lat)*N_end
    un.rend_lat = np.std([traj.rend_lat for traj in traj_list])
    un.rend_lat_ci = confidenceInterval([traj.rend_lat for traj in traj_list], un.ci)
    un.rend_lat_m = np.sin(un.rend_lat)*N_end
    un.rend_ele = np.std([traj.rend_ele for traj in traj_list])
    un.rend_ele_ci = confidenceInterval([traj.rend_ele for traj in traj_list], un.ci)
    un.rend_ele_wgs84 = np.std([traj.rend_ele_wgs84 for traj in traj_list])
    un.rend_ele_wgs84_ci = confidenceInterval([traj.rend_ele_wgs84 for traj in traj_list], un.ci)

    # Lowest point
    N_end = EARTH.EQUATORIAL_RADIUS/np.sqrt(1.0 - (EARTH.E**2)*np.sin(traj_best.htmin_lat)**2)
    un.htmin_lon = scipy.stats.circstd([traj.htmin_lon for traj in traj_list])
    un.htmin_lon_ci = confidenceInterval([traj.htmin_lon for traj in traj_list], un.ci, angle=True)
    un.htmin_lon_m = np.sin(un.htmin_lon)*np.cos(traj_best.htmin_lat)*N_end
    un.htmin_lat = np.std([traj.htmin_lat for traj in traj_list])
    un.htmin_lat_ci = confidenceInterval([traj.htmin_lat for traj in traj_list], un.ci)
    un.htmin_lat_m = np.sin(un.htmin_lat)*N_end
    un.htmin_ele = np.std([traj.htmin_ele for traj in traj_list])
    un.htmin_ele_ci = confidenceInterval([traj.htmin_ele for traj in traj_list], un.ci)
    un.htmin_ele_wgs84 = np.std([traj.htmin_ele_wgs84 for traj in traj_list])
    un.htmin_ele_wgs84_ci = confidenceInterval([traj.htmin_ele_wgs84 for traj in traj_list], un.ci)


    if traj_best.orbit is not None:

        # Apparent ECI
        un.ra = scipy.stats.circstd([traj.orbit.ra for traj in traj_list])
        un.ra_ci = confidenceInterval([traj.orbit.ra for traj in traj_list], un.ci, angle=True)
        un.dec = np.std([traj.orbit.dec for traj in traj_list])
        un.dec_ci = confidenceInterval([traj.orbit.dec for traj in traj_list], un.ci)
        un.v_avg = np.std([traj.orbit.v_avg for traj in traj_list])
        un.v_avg_ci = confidenceInterval([traj.orbit.v_avg for traj in traj_list], un.ci)
        un.v_inf = np.std([traj.orbit.v_inf for traj in traj_list])
        un.v_inf_ci = confidenceInterval([traj.orbit.v_inf for traj in traj_list], un.ci)
        un.azimuth_apparent = scipy.stats.circstd([traj.orbit.azimuth_apparent for traj in traj_list])
        un.azimuth_apparent_ci = confidenceInterval([traj.orbit.azimuth_apparent for traj in traj_list], \
            un.ci, angle=True)
        un.elevation_apparent = np.std([traj.orbit.elevation_apparent for traj in traj_list])
        un.elevation_apparent_ci = confidenceInterval([traj.orbit.elevation_apparent for traj in traj_list], \
            un.ci)

        # Apparent ground-fixed
        un.ra_norot = scipy.stats.circstd([traj.orbit.ra_norot for traj in traj_list])
        un.ra_norot_ci = confidenceInterval([traj.orbit.ra_norot for traj in traj_list], un.ci, angle=True)
        un.dec_norot = np.std([traj.orbit.dec_norot for traj in traj_list])
        un.dec_norot_ci = confidenceInterval([traj.orbit.dec_norot for traj in traj_list], un.ci)
        un.v_avg_norot = np.std([traj.orbit.v_avg_norot for traj in traj_list])
        un.v_avg_norot_ci = confidenceInterval([traj.orbit.v_avg_norot for traj in traj_list], un.ci)
        un.v_init_norot = np.std([traj.orbit.v_init_norot for traj in traj_list])
        un.v_init_norot_ci = confidenceInterval([traj.orbit.v_init_norot for traj in traj_list], un.ci)
        un.azimuth_apparent_norot = scipy.stats.circstd([traj.orbit.azimuth_apparent_norot for traj \
            in traj_list])
        un.azimuth_apparent_norot_ci = confidenceInterval([traj.orbit.azimuth_apparent_norot for traj \
            in traj_list], un.ci, angle=True)
        un.elevation_apparent_norot = np.std([traj.orbit.elevation_apparent_norot for traj in traj_list])
        un.elevation_apparent_norot_ci = confidenceInterval([traj.orbit.elevation_apparent_norot for traj \
            in traj_list], un.ci)

        # Reference point on the meteor trajectory
        un.lon_ref = scipy.stats.circstd([traj.orbit.lon_ref for traj in traj_list])
        un.lon_ref_ci = confidenceInterval([traj.orbit.lon_ref for traj in traj_list], un.ci, angle=True)
        un.lat_ref = np.std([traj.orbit.lat_ref for traj in traj_list])
        un.lat_ref_ci = confidenceInterval([traj.orbit.lat_ref for traj in traj_list], un.ci)
        un.lat_geocentric = np.std([traj.orbit.lat_geocentric for traj in traj_list])
        un.lat_geocentric_ci = confidenceInterval([traj.orbit.lat_geocentric for traj in traj_list], un.ci)
        un.ht_ref = np.std([traj.orbit.ht_ref for traj in traj_list])
        un.ht_ref_ci = confidenceInterval([traj.orbit.ht_ref for traj in traj_list], un.ci)
        un.ht_ref_wgs84 = np.std([traj.orbit.ht_ref_wgs84 for traj in traj_list])
        un.ht_ref_wgs84_ci = confidenceInterval([traj.orbit.ht_ref_wgs84 for traj in traj_list], un.ci)

        # Geocentric
        un.ra_g = scipy.stats.circstd([traj.orbit.ra_g for traj in traj_list])
        un.ra_g_ci = confidenceInterval([traj.orbit.ra_g for traj in traj_list], un.ci, angle=True)
        un.dec_g = np.std([traj.orbit.dec_g for traj in traj_list])
        un.dec_g_ci = confidenceInterval([traj.orbit.dec_g for traj in traj_list], un.ci)
        un.v_g = np.std([traj.orbit.v_g for traj in traj_list])
        un.v_g_ci = confidenceInterval([traj.orbit.v_g for traj in traj_list], un.ci)

        # Meteor position in Sun-centred rectangular coordinates
        meteor_pos_x = np.std([traj.orbit.meteor_pos[0] for traj in traj_list])
        meteor_pos_x_ci = confidenceInterval([traj.orbit.meteor_pos[0] for traj in traj_list], un.ci)
        meteor_pos_y = np.std([traj.orbit.meteor_pos[1] for traj in traj_list])
        meteor_pos_y_ci = confidenceInterval([traj.orbit.meteor_pos[1] for traj in traj_list], un.ci)
        meteor_pos_z = np.std([traj.orbit.meteor_pos[2] for traj in traj_list])
        meteor_pos_z_ci = confidenceInterval([traj.orbit.meteor_pos[2] for traj in traj_list], un.ci)

        un.meteor_pos = np.array([meteor_pos_x, meteor_pos_y, meteor_pos_z])
        un.meteor_pos_ci = np.array([meteor_pos_x_ci, meteor_pos_y_ci, meteor_pos_z_ci])

        # Zenith angles
        un.zc = np.std([traj.orbit.zc for traj in traj_list])
        un.zc_ci = confidenceInterval([traj.orbit.zc for traj in traj_list], un.ci)
        un.zg = np.std([traj.orbit.zg for traj in traj_list])
        un.zg_ci = confidenceInterval([traj.orbit.zg for traj in traj_list], un.ci)


        # Ecliptic geocentric
        un.L_g = scipy.stats.circstd([traj.orbit.L_g for traj in traj_list])
        un.L_g_ci = confidenceInterval([traj.orbit.L_g for traj in traj_list], un.ci, angle=True)
        un.B_g = np.std([traj.orbit.B_g for traj in traj_list])
        un.B_g_ci = confidenceInterval([traj.orbit.B_g for traj in traj_list], un.ci)
        un.v_h = np.std([traj.orbit.v_h for traj in traj_list])
        un.v_h_ci = confidenceInterval([traj.orbit.v_h for traj in traj_list], un.ci)

        # Ecliptic heliocentric
        un.L_h = scipy.stats.circstd([traj.orbit.L_h for traj in traj_list])
        un.L_h_ci = confidenceInterval([traj.orbit.L_h for traj in traj_list], un.ci, angle=True)
        un.B_h = np.std([traj.orbit.B_h for traj in traj_list])
        un.B_h_ci = confidenceInterval([traj.orbit.B_h for traj in traj_list], un.ci)
        un.v_h_x = np.std([traj.orbit.v_h_x for traj in traj_list])
        un.v_h_x_ci = confidenceInterval([traj.orbit.v_h_x for traj in traj_list], un.ci)
        un.v_h_y = np.std([traj.orbit.v_h_y for traj in traj_list])
        un.v_h_y_ci = confidenceInterval([traj.orbit.v_h_y for traj in traj_list], un.ci)
        un.v_h_z = np.std([traj.orbit.v_h_z for traj in traj_list])
        un.v_h_z_ci = confidenceInterval([traj.orbit.v_h_z for traj in traj_list], un.ci)

        # Orbital elements
        un.la_sun = scipy.stats.circstd([traj.orbit.la_sun for traj in traj_list])
        un.la_sun_ci = confidenceInterval([traj.orbit.la_sun for traj in traj_list], un.ci, angle=True)
        un.a = np.std([traj.orbit.a for traj in traj_list])
        un.a_ci = confidenceInterval([traj.orbit.a for traj in traj_list], un.ci)
        un.e = np.std([traj.orbit.e for traj in traj_list])
        un.e_ci = confidenceInterval([traj.orbit.e for traj in traj_list], un.ci)
        un.i = np.std([traj.orbit.i for traj in traj_list])
        un.i_ci = confidenceInterval([traj.orbit.i for traj in traj_list], un.ci)
        un.peri = scipy.stats.circstd([traj.orbit.peri for traj in traj_list])
        un.peri_ci = confidenceInterval([traj.orbit.peri for traj in traj_list], un.ci, angle=True)
        un.node = scipy.stats.circstd([traj.orbit.node for traj in traj_list])
        un.node_ci = confidenceInterval([traj.orbit.node for traj in traj_list], un.ci, angle=True)
        un.pi = scipy.stats.circstd([traj.orbit.pi for traj in traj_list])
        un.pi_ci = confidenceInterval([traj.orbit.pi for traj in traj_list], un.ci, angle=True)
        un.b = np.std([traj.orbit.b for traj in traj_list])
        un.b_ci = confidenceInterval([traj.orbit.b for traj in traj_list], un.ci)
        un.q = np.std([traj.orbit.q for traj in traj_list])
        un.q_ci = confidenceInterval([traj.orbit.q for traj in traj_list], un.ci)
        un.Q = np.std([traj.orbit.Q for traj in traj_list])
        un.Q_ci = confidenceInterval([traj.orbit.Q for traj in traj_list], un.ci)
        un.true_anomaly = scipy.stats.circstd([traj.orbit.true_anomaly for traj in traj_list])
        un.true_anomaly_ci = confidenceInterval([traj.orbit.true_anomaly for traj in traj_list], un.ci, \
            angle=True)
        un.eccentric_anomaly = scipy.stats.circstd([traj.orbit.eccentric_anomaly for traj in traj_list])
        un.eccentric_anomaly_ci = confidenceInterval([traj.orbit.eccentric_anomaly for traj in traj_list], \
            un.ci, angle=True)
        un.mean_anomaly = scipy.stats.circstd([traj.orbit.mean_anomaly for traj in traj_list])
        un.mean_anomaly_ci = confidenceInterval([traj.orbit.mean_anomaly for traj in traj_list], un.ci, \
            angle=True)

        # Last perihelion uncertanty (days)
        last_perihelion_list = [datetime2JD(traj.orbit.last_perihelion) for traj \
            in traj_list if isinstance(traj.orbit.last_perihelion, datetime.datetime)]
        if len(last_perihelion_list):
            un.last_perihelion = np.std(last_perihelion_list)
            un.last_perihelion_ci = confidenceInterval(last_perihelion_list, un.ci)
        else:
            un.last_perihelion = np.nan
            un.last_perihelion_ci = (np.nan, np.nan)
        

        # Mean motion in the orbit (rad/day)
        un.n = np.std([traj.orbit.n for traj in traj_list])
        un.n_ci = confidenceInterval([traj.orbit.n for traj in traj_list], un.ci)

        # Orbital period
        un.T = np.std([traj.orbit.T for traj in traj_list])
        un.T_ci = confidenceInterval([traj.orbit.T for traj in traj_list], un.ci)

        # Tisserand's parameter
        un.Tj = np.std([traj.orbit.Tj for traj in traj_list])
        un.Tj_ci = confidenceInterval([traj.orbit.Tj for traj in traj_list], un.ci)
    

    return un



def calcCovMatrices(mc_traj_list):
    """ Calculate the covariance matrix between orbital elements, and initial state vector using all Monte 
        Carlo trajectories. The covariance matrix is weighted by the timing residuals.

        The orbital covariance matrix is calculated for radians and the inital state vector matrix in meters
        and meters per second.

    Arguments:
        mc_traj_list: [list] A list of Trajectory objects from Monte Carlo runs.


    Return:
        orbit_cov, state_vect_cov: [tuple of ndarrays] Orbital and initial state vector covariance matrices.
    """

    # Filter out those trajectories for which the last perihelion time could not be estimated
    mc_traj_list = [traj for traj in mc_traj_list if traj.orbit.last_perihelion is not None]

    # If there are no good orbits, do not estimate the covariance matrix
    if not mc_traj_list:
        return np.zeros((6, 6)) - 1, np.zeros((6, 6)) - 1

    # Extract timing residuals
    timing_res_list = np.array([traj.timing_res for traj in mc_traj_list])

    # Make sure the timing residual is not 0
    timing_res_list[timing_res_list == 0] = 1e-10

    # Calculate the weights using timing residuals
    weights = np.min(timing_res_list)/timing_res_list
    weights = weights

    # Extract orbit elements
    e_list = np.array([traj.orbit.e for traj in mc_traj_list])
    q_list = np.array([traj.orbit.q for traj in mc_traj_list])
    tp_list = np.array([datetime2JD(traj.orbit.last_perihelion) for traj in mc_traj_list])
    node_list = np.degrees(normalizeAngleWrap(np.array([traj.orbit.node for traj in mc_traj_list])))
    peri_list = np.degrees(normalizeAngleWrap(np.array([traj.orbit.peri for traj in mc_traj_list])))
    i_list = np.degrees(normalizeAngleWrap(np.array([traj.orbit.i for traj in mc_traj_list])))
    

    # Calculate the orbital covariance (angles in degrees)
    orbit_input = np.c_[e_list, q_list, tp_list, node_list, peri_list, i_list].T
    orbit_cov = np.cov(orbit_input, aweights=weights)


    # Extract inital state vectors
    state_vect_list = np.array([traj.state_vect_mini for traj in mc_traj_list])
    initial_vel_vect_list = np.array([traj.v_init*traj.radiant_eci_mini for traj in mc_traj_list])

    # Calculate inital state vector covariance
    state_vect_input = np.hstack([state_vect_list, initial_vel_vect_list]).T
    state_vect_cov = np.cov(state_vect_input, aweights=weights)


    return orbit_cov, state_vect_cov




def trajNoiseGenerator(traj, noise_sigma):
    """ Given a base trajectory object and the observation uncertainly, this generator will generate
        new trajectory objects with noise-added obsevations. 
    
    Arguments:
        traj: [Trajectory] Trajectory instance.
        noise_sigma: [float] Standard deviations of noise to add to the data.

    Yields:
        [counter, traj_mc, traj.observations]:
            - counter: [int] Number of trajectories generated since the generator init.
            - traj_mc: [Trajectory] Trajectory object with added noise
            - traj.observations: [list] A list of original noise-free ObservedPoints.
    """


    counter = 0

    # Do mc_runs Monte Carlo runs
    while True:

        # Make a copy of the original trajectory object
        traj_mc = copy.deepcopy(traj)

        # Set the measurement type to alt/az
        traj_mc.meastype = 2
        
        # Reset the observation points
        traj_mc.observations = []

        # Reinitialize the observations with points sampled using a Gaussian kernel
        for obs in traj.observations:


            azim_noise_list = []
            elev_noise_list = []

            # Go through all ECI unit vectors of measurement LoS, add the noise and calculate alt/az coords
            for jd, rhat in zip(obs.JD_data, obs.meas_eci_los):

                # Unit vector pointing from the station to the meteor observation point in ECI coordinates
                rhat = vectNorm(rhat)

                ### Add noise to simulated coordinates (taken over from Gural solver source)

                zhat = np.array([0.0, 0.0, 1.0])
                uhat = vectNorm(np.cross(rhat, zhat))
                vhat = vectNorm(np.cross(uhat, rhat))

                # # sqrt(2)/2*noise in each orthogonal dimension
                # NOTE: This is a bad way to do it because the estimated fit residuals are already estimated
                #   in the prependicular direction to the trajectory line
                # sigma = noise_sigma*np.abs(obs.ang_res_std)/np.sqrt(2.0)

                # # Make sure sigma is positive, if not set it to 1/sqrt(2) degrees
                # if (sigma < 0) or np.isnan(sigma):
                #     sigma = np.radians(1)/np.sqrt(2)

                # Compute noise level to add to observations
                sigma = noise_sigma*np.abs(obs.ang_res_std)

                # Make sure sigma is positive, if not set it to 1 degree
                if (sigma < 0) or np.isnan(sigma):
                    sigma = np.radians(1)

                # Add noise to observations
                meas_eci_noise = rhat + np.random.normal(0, sigma)*uhat + np.random.normal(0, sigma)*vhat

                # Normalize to a unit vector
                meas_eci_noise = vectNorm(meas_eci_noise)

                ###

                # Calculate RA, Dec for the given point
                ra, dec = eci2RaDec(meas_eci_noise)

                # Calculate azimuth and altitude of this direction vector
                azim, elev = raDec2AltAz(ra, dec, jd, obs.lat, obs.lon)

                azim_noise_list.append(azim)
                elev_noise_list.append(elev)

        
        
            # Fill in the new trajectory object - the time is assumed to be absolute
            traj_mc.infillTrajectory(azim_noise_list, elev_noise_list, obs.time_data, obs.lat, obs.lon, \
                obs.ele, station_id=obs.station_id, excluded_time=obs.excluded_time, \
                ignore_list=obs.ignore_list, magnitudes=obs.magnitudes, fov_beg=obs.fov_beg, \
                fov_end=obs.fov_end, obs_id=obs.obs_id, comment=obs.comment)

            
        # Do not show plots or perform additional optimizations
        traj_mc.verbose = False
        traj_mc.estimate_timing_vel = True
        traj_mc.filter_picks = False
        traj_mc.show_plots = False
        traj_mc.save_results = False

        # Return the modified trajectory object
        yield [counter, traj_mc, traj.observations]

        counter += 1



def checkMCTrajectories(mc_results, timing_res=np.inf, geometric_uncert=False):
    """ Filter out MC computed trajectories and only return successful ones. 
    
    Arguments:
        mc_results: [list] A list of Trajectory objects computed with added noise.

    Keyword arguments:
        timing_res: [float] Timing residual from the original LoS trajectory fit.
        geometric_uncert: [bool] If True, all MC runs will be taken to estimate the uncertainty, not just
            the ones with the better cost function value than the pure geometric solution. Use this when
            the lag is not reliable.

    Returns:
        [list] A filtered list of trajectories.

    """


    if not geometric_uncert:

        # Take only those solutions which have the timing residuals <= than the initial solution
        mc_results = [mc_traj for mc_traj in mc_results if mc_traj.timing_res <= timing_res]

    ##########

    # Reject those solutions for which LoS angle minimization failed
    mc_results = [mc_traj for mc_traj in mc_results if mc_traj.los_mini_status == True]

    # Reject those solutions for which the orbit could not be calculated
    mc_results = [mc_traj for mc_traj in mc_results if (mc_traj.orbit.ra_g is not None) \
        and (mc_traj.orbit.dec_g is not None)]

    print("{:d} successful MC runs done...".format(len(mc_results)))

    return mc_results



def _MCTrajSolve(params):
    """ Internal function. Does a Monte Carlo run of the given trajectory object. Used as a function for
        parallelization. 

    Arguments:
        params: [list]
            - i: [int] Number of MC run to be printed out.
            - traj: [Trajectory object] Trajectory object on which the run will be performed.
            - observations: [list] A list of observations with no noise.

    Return:
        traj: [Trajectory object] Trajectory object with the MC solution.

    """

    i, traj, observations = params

    print('Run No.', i + 1)

    traj.run(_mc_run=True, _orig_obs=observations)

    return traj



def monteCarloTrajectory(traj, mc_runs=None, mc_pick_multiplier=1, noise_sigma=1, geometric_uncert=False, \
    plot_results=True, mc_cores=None):
    """ Estimates uncertanty in the trajectory solution by doing Monte Carlo runs. The MC runs are done 
        in parallel on all available computer cores.

        The uncertanty is taken as the standard deviation of angular measurements. Each point is sampled 
        mc_pick_multiplier times using a symetric 2D Gaussian kernel.

    Arguments:
        traj: [Trajectory object] initial trajectory on which Monte Carlo runs will be performed

    Keyword arguments:
        mc_runs: [int] A fixed number of Monte Carlo simulations. None by default. If it is given, it will
            override mc_pick_multiplier.
        mc_pick_multiplier: [int] Number of MC samples that will be taken for every point. 1 by default.
        noise_sigma: [float] Number of standard deviations to use for adding Gaussian noise to original 
            measurements.
        geometric_uncert: [bool] If True, all MC runs will be taken to estimate the uncertainty, not just
            the ones with the better cost function value than the pure geometric solution. Use this when
            the lag is not reliable.
        plot_results: [bool] Plot the trajectory and orbit spread. True by default.
        mc_cores: [int] Number of CPU cores to use for Monte Carlo parallel procesing. None by default,
            which means that all available cores will be used.
    """



    ### DO MONTE CARLO RUNS ###
    ##########################################################################################################

    # If a fixed number of Monte Carlo simulations is given, use it
    if mc_runs is not None:

        mc_runs = mc_runs

    else:

        # Calculate the total number of Monte Carlo runs, so every point is sampled mc_pick_multiplier times.
        mc_runs = sum([len(obs.time_data) for obs in traj.observations])
        mc_runs = mc_runs*mc_pick_multiplier


    print("Doing", mc_runs, "successful Monte Carlo runs...")


    # Init the trajectory noise generator
    traj_generator = trajNoiseGenerator(traj, noise_sigma)

    
    # Run the MC solutions
    results_check_kwagrs = {"timing_res": traj.timing_res, "geometric_uncert": geometric_uncert}
    mc_results = parallelComputeGenerator(traj_generator, _MCTrajSolve, checkMCTrajectories, mc_runs, \
        results_check_kwagrs=results_check_kwagrs, n_proc=mc_cores)


    # If there are no MC runs which were successful, recompute using geometric uncertainties
    if len(mc_results) < 2:
        print("No successful MC runs, computing geometric uncertanties...")

        # Run the MC solutions
        geometric_uncert = True
        results_check_kwagrs["geometric_uncert"] = geometric_uncert
        mc_results = parallelComputeGenerator(traj_generator, _MCTrajSolve, checkMCTrajectories, mc_runs, \
            results_check_kwagrs=results_check_kwagrs, n_proc=mc_cores)


    # Add the original trajectory in the Monte Carlo results, if it is the one which has the best length match
    if traj.orbit.ra_g is not None:
        mc_results.append(traj)

    
    ##########################################################################################################


    # Break the function of there are no trajectories to process
    if len(mc_results) < 2:
        print('!!! Not enough good Monte Carlo runs for uncertaintly estimation!')
        return traj, None


    # Choose the solution with the lowest timing residuals as the best solution
    timing_res_trajs = [traj_tmp.timing_res for traj_tmp in mc_results]
    best_traj_ind = timing_res_trajs.index(min(timing_res_trajs))

    # Choose the best trajectory
    traj_best = mc_results[best_traj_ind]

    # Assign geometric uncertainty flag, if it was changed
    traj_best.geometric_uncert = geometric_uncert

    print('Computing uncertainties...')

    # Calculate the standard deviation of every trajectory parameter
    uncertainties = calcMCUncertainties(mc_results, traj_best)

    print('Computing covariance matrices...')

    # Calculate orbital and inital state vector covariance matrices (angles in degrees)
    traj_best.orbit_cov, traj_best.state_vect_cov = calcCovMatrices(mc_results)


    ### PLOT RADIANT SPREAD (Vg color and length stddev) ###
    ##########################################################################################################

    if (traj.orbit is not None) and plot_results:

        ra_g_list = np.array([traj_temp.orbit.ra_g for traj_temp in mc_results])
        dec_g_list = np.array([traj_temp.orbit.dec_g for traj_temp in mc_results])
        v_g_list = np.array([traj_temp.orbit.v_g for traj_temp in mc_results])/1000
        timing_res_list = np.array([traj_temp.timing_res for traj_temp in mc_results])

        # Color code Vg and length standard deviation
        for plt_flag in ['vg', 'time_res']:

            # Init a celestial plot
            m = CelestialPlot(ra_g_list, dec_g_list, projection='stere', bgcolor='w')

            if plt_flag == 'vg':

                # Plot all MC radiants (geocentric velocities)
                m.scatter(ra_g_list, dec_g_list, c=v_g_list, s=2)

                m.colorbar(label='$V_g$ (km/s)')


                if traj.orbit.ra_g is not None:
                    
                    # Plot original radiant
                    m.scatter(traj.orbit.ra_g, traj.orbit.dec_g, s=20, facecolors='none', edgecolors='r')


                if traj_best.orbit.ra_g is not None:
                    
                    # Plot MC best radiant
                    m.scatter(traj_best.orbit.ra_g, traj_best.orbit.dec_g, s=20, facecolors='none', edgecolors='g')



            elif plt_flag == 'time_res':

                timing_res_list_ms = 1000*timing_res_list

                v_min = np.min(timing_res_list_ms)
                v_max = np.max(timing_res_list_ms)

                # Determine the limits of the colorbar if there are more points
                if len(timing_res_list) > 4:

                    v_max = np.median(timing_res_list_ms) + 2*np.std(timing_res_list_ms)


                # Plot all MC radiants (length fit offsets)
                m.scatter(ra_g_list, dec_g_list, c=timing_res_list_ms, s=2, vmin=v_min, vmax=v_max)

                m.colorbar(label='Time residuals (ms)')


                # Plot original radiant
                m.scatter(traj.orbit.ra_g, traj.orbit.dec_g, s=20, facecolors='none', edgecolors='r')

                # Plot MC best radiant
                m.scatter(traj_best.orbit.ra_g, traj_best.orbit.dec_g, s=20, facecolors='none', edgecolors='g')



            plt.title('Monte Carlo - geocentric radiant')
            # plt.xlabel('$\\alpha_g (\\degree)$')
            # plt.ylabel('$\\delta_g (\\degree)$')

            # plt.tight_layout()

            if traj.save_results:
                savePlot(plt, traj.file_name + '_monte_carlo_eq_' + plt_flag + '.' + traj.plot_file_type, \
                    output_dir=traj.output_dir)


            if traj.show_plots:
                plt.show()

            else:
                plt.clf()
                plt.close()

    ##########################################################################################################



    ### PLOT ORBITAL ELEMENTS SPREAD ###
    ##########################################################################################################

    if (traj.orbit is not None) and plot_results:

        a_list = np.array([traj_temp.orbit.a for traj_temp in mc_results])
        incl_list = np.array([traj_temp.orbit.i for traj_temp in mc_results])
        e_list = np.array([traj_temp.orbit.e for traj_temp in mc_results])
        peri_list = np.array([traj_temp.orbit.peri for traj_temp in mc_results])
        q_list = np.array([traj_temp.orbit.q for traj_temp in mc_results])

        fig = plt.figure()

        ax1 = fig.add_subplot(2, 2, 1)
        ax2 = fig.add_subplot(2, 2, 2, sharey=ax1)
        ax3 = fig.add_subplot(2, 2, 3)
        ax4 = fig.add_subplot(2, 2, 4, sharey=ax3)

        # Compute the number of bins
        nbins = int(np.ceil(np.sqrt(len(a_list))))
        if nbins < 10:
            nbins = 10

        # Semimajor axis vs. inclination
        ax1.hist2d(a_list, np.degrees(incl_list), bins=nbins)
        ax1.set_xlabel('a (AU)')
        ax1.set_ylabel('Inclination (deg)')
        plt.setp(ax1.get_xticklabels(), rotation=30, horizontalalignment='right')
        #ax1.get_xaxis().get_major_formatter().set_useOffset(False)
        ax1.ticklabel_format(useOffset=False)

        # Plot the first solution and the MC solution
        if traj.orbit.a is not None:
            ax1.scatter(traj.orbit.a, np.degrees(traj.orbit.i), c='r', linewidth=1, edgecolors='w')

        if traj_best.orbit.a is not None:
            ax1.scatter(traj_best.orbit.a, np.degrees(traj_best.orbit.i), c='g', linewidth=1, edgecolors='w')



        # Plot argument of perihelion vs. inclination
        ax2.hist2d(np.degrees(peri_list), np.degrees(incl_list), bins=nbins)
        ax2.set_xlabel('peri (deg)')
        plt.setp(ax2.get_xticklabels(), rotation=30, horizontalalignment='right')
        #ax2.get_xaxis().get_major_formatter().set_useOffset(False)
        ax2.ticklabel_format(useOffset=False)

        # Plot the first solution and the MC solution
        if traj.orbit.peri is not None:
            ax2.scatter(np.degrees(traj.orbit.peri), np.degrees(traj.orbit.i), c='r', linewidth=1, \
                edgecolors='w')

        if traj_best.orbit.peri is not None:
            ax2.scatter(np.degrees(traj_best.orbit.peri), np.degrees(traj_best.orbit.i), c='g', linewidth=1, \
                edgecolors='w')

        ax2.tick_params(
            axis='y',          # changes apply to the y-axis
            which='both',      # both major and minor ticks are affected
            left='off',        # ticks along the left edge are off
            labelleft='off')   # labels along the left edge are off


        # Plot eccentricity vs. perihelion distance
        ax3.hist2d(e_list, q_list, bins=nbins)
        ax3.set_xlabel('Eccentricity')
        ax3.set_ylabel('q (AU)')
        plt.setp(ax3.get_xticklabels(), rotation=30, horizontalalignment='right')
        #ax3.get_xaxis().get_major_formatter().set_useOffset(False)
        ax3.ticklabel_format(useOffset=False)

        # Plot the first solution and the MC solution
        if traj.orbit.e is not None:
            ax3.scatter(traj.orbit.e, traj.orbit.q, c='r', linewidth=1, edgecolors='w')

        if traj_best.orbit.e is not None:
            ax3.scatter(traj_best.orbit.e, traj_best.orbit.q, c='g', linewidth=1, edgecolors='w')

        # Plot argument of perihelion vs. perihelion distance
        ax4.hist2d(np.degrees(peri_list), q_list, bins=nbins)
        ax4.set_xlabel('peri (deg)')
        plt.setp(ax4.get_xticklabels(), rotation=30, horizontalalignment='right')
        #ax4.get_xaxis().get_major_formatter().set_useOffset(False)
        ax4.ticklabel_format(useOffset=False)

        # Plot the first solution and the MC solution
        if traj.orbit.peri is not None:
            ax4.scatter(np.degrees(traj.orbit.peri), traj.orbit.q, c='r', linewidth=1, edgecolors='w')

        if traj_best.orbit.peri is not None:
            ax4.scatter(np.degrees(traj_best.orbit.peri), traj_best.orbit.q, c='g', linewidth=1, \
                edgecolors='w')
            

        ax4.tick_params(
            axis='y',          # changes apply to the y-axis
            which='both',      # both major and minor ticks are affected
            left='off',        # ticks along the left edge are off
            labelleft='off')   # labels along the left edge are off
        

        plt.tight_layout()
        plt.subplots_adjust(wspace=0)


        if traj.save_results:
            savePlot(plt, traj.file_name + '_monte_carlo_orbit_elems.' + traj.plot_file_type, 
                output_dir=traj.output_dir)


        if traj.show_plots:
            plt.show()

        else:
            plt.clf()
            plt.close()

    ##########################################################################################################


    return traj_best, uncertainties


def copyUncertainties(traj_source, traj_target, copy_mc_traj_instances=False):
    """ Copy uncertainties from one trajectory to the other. 
    
    Arguments:
        traj_source: [Trajectory object] Trajectory object with uncertainties.
        traj_target: [Trajectory object] Trajectory object to which uncertainties will be copied.

    Keyword arguments:
        copy_mc_traj_instances: [bool] Copy all trajectory instances generated during the MC procedure.
            This will make the trajectory pickle file very large. False by default.

    Return:
        traj_target: [Trajectory object] Target trajectory object with copied uncertainties.
    """

    # Copy covariance matrices
    traj_target.orbit_cov, traj_target.state_vect_cov = copy.deepcopy(traj_source.orbit_cov), \
        copy.deepcopy(traj_source.state_vect_cov)

    # Copy uncertainties
    traj_target.uncertainties = copy.deepcopy(traj_source.uncertainties)

    # Handle individual trajectory instances
    if not copy_mc_traj_instances:
        if traj_target.uncertainties is not None:
            del traj_target.uncertainties.mc_traj_list
            traj_target.uncertainties.mc_traj_list = []


    return traj_target




@njit
def applyGravityDrop(eci_coord, t, r0, gravity_factor, vz):
    """ Given the ECI position of the meteor and the duration of flight, this function calculates the
        drop caused by gravity and returns ECI coordinates of the meteor corrected for gravity drop. As
        gravitational acceleration changes with height, the rate of drop changes too. We assumed that the vertical
        component of the meteor's velocity is constant to derive the modified drop equation.

    Arguments:
        eci_coord: [ndarray] (x, y, z) ECI coordinates of the meteor at the given time t (meters).
        t: [float] Time of meteor since the beginning of the trajectory.
        r0: [float] Distance from the centre of the Earth of the beginning of the meteor.
        gravity_factor: [float] Factor by which the gravity drop will be multiplied.
        vz: [float] Vertical component of the meteor's velocity.

    """

    # Define the mass of the Earth
    earth_mass = 5.9722e24 # kg

    # Determing the sign of the initial time
    time_sign = np.sign(t)

    # The derived drop function does not work for small vz's, thus the classical drop function is used
    if abs(vz) < 100:

        # Calculate gravitational acceleration at given ECI coordinates
        g = G*earth_mass/r0**2

        # Calculate the amount of gravity drop from a straight trajectory
        drop = time_sign*(1.0/2)*g*t**2


    else:

        # Compute the drop using a drop model with a constant vertical velocity
        drop = time_sign*(G*earth_mass/vz**2)*(r0/(r0 + vz*t) + np.log((r0 + vz*t)/r0) - 1)
    

    # Apply gravity drop to ECI coordinates
    return eci_coord - gravity_factor*drop*vectNorm(eci_coord)



def generateTrajectoryID(traj):
    """ Given trajectory parameters, generate a unique trajectory ID. 
    
    Arguments:
        traj: [Trajectory object]

    Return:
        traj_id: [str] Trajectory ID in the YYYYMMDDHHMMSS_#hash format.

    """

    # Get the timestamp
    timestamp = jd2Date(traj.jdt_ref, dt_obj=True).strftime("%Y%m%d%H%M%S")

    # Serialize the measurements and stick them into the hashing function
    hashable_string = "{:.10f}".format(traj.jdt_ref) + str(traj.jdt_ref) + str(traj.rbeg_lat) \
        + str(traj.rbeg_lon) + str(traj.rbeg_ele) + str(traj.rend_lat) + str(traj.rend_lon) \
        + str(traj.rend_ele)

    # Make an MD5 hash and only take the first 5 characters
    hasher = hashlib.md5(hashable_string.encode())
    hash_str = base64.urlsafe_b64encode(hasher.digest()).decode()[:5]
    hash_str = hash_str.replace(";", "0").replace(",", '1').replace("_", '2').replace("-", '3')

    traj_id = timestamp + "_" + hash_str

    return traj_id


def addTrajectoryID(traj):
    """ Checks if the trajectory ID is present or not, and add it if it's missing. """

    if (traj.traj_id is None) or (traj.traj_id == "None"):
        traj.traj_id = generateTrajectoryID(traj)

    return traj





class Trajectory(object):
    """ Meteor trajectory solver designed at the University of Western Ontario.

    The solver makes a first estimate using the Ceplecha (1987) plane intersection approach, then refines the 
    solution my miniming the angles between the observed lines of sight and the radiant line. The best 
    solution is found by adding noise to original measurements and doing Monte Carlo runs to find the 
    trajectory whose deceleratioins and velocity profiles match the best, as seen from individual stations.
    The initial velocity is estimated from time vs. length by iteratively fitting a line to it and choosing
    the solution with the lowest standard deviation, which should correspond to the part of the trajectory 
    before the meteor stared to decelerate.
    """


    def __init__(self, jdt_ref, output_dir='.', max_toffset=None, meastype=4, verbose=True, v_init_part=None,\
        v_init_ht=None, estimate_timing_vel=True, monte_carlo=True, mc_runs=None, mc_pick_multiplier=1, \
        mc_noise_std=1.0, geometric_uncert=False, filter_picks=True, calc_orbit=True, show_plots=True, \
        show_jacchia=False, save_results=True, gravity_correction=True, gravity_factor=1.0, \
        plot_all_spatial_residuals=False, plot_file_type='png', traj_id=None, reject_n_sigma_outliers=3, \
        mc_cores=None, fixed_times=None, enable_OSM_plot=False):
        """ Init the Ceplecha trajectory solver.

        Arguments:
            jdt_ref: [float] reference Julian date for the measurements. Add provided times should be given
                relative to this number. This is user selectable and can be the time of the first camera, or 
                the first measurement, or some average time for the meteor, but should be close to the time of 
                the meteor. This same reference date/time will be used on all camera measurements for the 
                purposes of computing local sidereal time and making geocentric coordinate transformations, 
                thus it is good that this time corresponds to the beginning of the meteor.

        Keyword arguments:
            output_dir: [str] Path to the output directory where the Trajectory report and 'pickled' object
                will be stored.
            max_toffset: [float] Maximum allowed time offset between cameras in seconds (default 1 second).
            meastype: [float] Flag indicating the type of angle measurements the user is providing for meas1 
                and meas2 below. The following are all in radians:
                        1 = Right Ascension for meas1, declination for meas2, NOTE: epoch of date, NOT J2000!
                        2 = Azimuth +east of due north for meas1, Elevation angle above the horizon for meas2
                        3 = Azimuth +west of due south for meas1, Zenith angle for meas2
                        4 = Azimuth +north of due east for meas1, Zenith angle for meas2
            verbose: [bool] Print out the results and status messages, True by default.
            v_init_part: [float] Fixed part from the beginning of the meteor on which the automated initial
                velocity estimation using the sliding fit will start. Default is 0.25 (25%), but for noisier 
                data this might be bumped up to 0.5.
            v_init_ht: [float] If given, the initial velocity will be estimated as the average velocity
                above the given height in kilometers using data from all stations. None by default, in which
                case the initial velocity will be estimated using the automated siliding fit.
            estimate_timing_vel: [bool/str] Try to estimate the difference in timing and velocity. True by  
                default. A string with the list of fixed time offsets can also be given, e.g. 
                "CA001A":0.42,"CA0005":-0.3.
            monte_carlo: [bool] Runs Monte Carlo estimation of uncertainties. True by default.
            mc_runs: [int] Number of Monte Carlo runs. The default value is the number of observed points.
            mc_pick_multiplier: [int] Number of MC samples that will be taken for every point. 1 by default.
            mc_noise_std: [float] Number of standard deviations of measurement noise to add during Monte
                Carlo estimation.
            geometric_uncert: [bool] If True, all MC runs will be taken to estimate the uncertainty, not just
                the ones with the better cost function value than the pure geometric solution. Use this when
                the lag is not reliable. False by default.
            filter_picks: [bool] If True (default), picks which deviate more than 3 sigma in angular residuals
                will be removed, and the trajectory will be recalculated.
            calc_orbit: [bool] If True, the orbit is calculates as well. True by default
            show_plots: [bool] Show plots of residuals, velocity, lag, meteor position. True by default.
            show_jacchia: [bool] Show the Jacchia fit on the plot with meteor dynamics. False by default.
            save_results: [bool] Save results of trajectory estimation to disk. True by default.
            gravity_correction: [bool] Apply the gravity drop when estimating trajectories. True by default.
            gravity_factor: [flat] Gravity correction factor. 1.0 by default (full correction). 
                Can be between 0 - 1. Lower values used for lift compensation.
            plot_all_spatial_residuals: [bool] Plot all spatial residuals on one plot (one vs. time, and
                the other vs. length). False by default.
            plot_file_type: [str] File extansion of the plot image. 'png' by default, can be 'pdf', 'eps', ...
            traj_id: [str] Trajectory solution identifier. None by default.
            reject_n_sigma_outliers: [float] Reject angular outliers that are n sigma outside the fit.
                This value is 3 (sigma) by default.
            mc_cores: [int] Number of CPU cores to use for Monte Carlo parallell processing. None by default,
                which means that all cores will be used.
            fixed_times: [dict] Dictionary of fixed times for each station. None by default, meaning that
                all stations will be estimated. Only used if estimate_timing_vel is True.

        """

        # All time data must be given relative to this Julian date
        self.jdt_ref = jdt_ref

        # Measurement type
        self.meastype = meastype

        # Directory where the trajectory estimation results will be saved
        self.output_dir = output_dir

        # Maximum time offset between cameras
        if max_toffset is None:
            max_toffset = 1.0
        self.max_toffset = max_toffset

        # If verbose True, results and status messages will be printed out, otherwise they will be supressed
        self.verbose = verbose

        # Fixed part from the beginning of the meteor on which the initial velocity estimation using the 
        #   sliding fit will start
        if v_init_part is None:
            v_init_part = 0.25
        self.v_init_part = v_init_part

        # (Optional) Height in kilometers above which points will be taken for estimating the initial
        #   velocity (linear fit)
        self.v_init_ht = v_init_ht

        # Estimating the difference in timing between stations, and the initial velocity if this flag is True
        self.fixed_time_offsets = {}
        if isinstance(estimate_timing_vel, str):

            # If a list of fixed timing offsets was given, parse it into a dictionary
            for entry in estimate_timing_vel.split(','):
                station, offset = entry.split(":")
                self.fixed_time_offsets[station] = float(offset)

            print("Fixed timing given:", self.fixed_time_offsets)

            self.estimate_timing_vel = False

        elif isinstance(estimate_timing_vel, bool):
            self.estimate_timing_vel = estimate_timing_vel
        else:
            self.estimate_timing_vel = True


        # Extract the fixed times from the fixed time offsets
        self.fixed_times = fixed_times
        if isinstance(estimate_timing_vel, bool) and isinstance(self.fixed_times, str):

            if estimate_timing_vel:

                self.fixed_time_offsets = {}

                for entry in self.fixed_times.split(','):
                    station, offset = entry.split(":")
                    self.fixed_time_offsets[station] = float(offset)


        # Running Monte Carlo simulations to estimate uncertainties
        self.monte_carlo = monte_carlo

        # Number of Monte Carlo runs
        self.mc_runs = mc_runs

        # Number of MC samples that will be taken for every point
        self.mc_pick_multiplier = mc_pick_multiplier

        # Standard deviatons of measurement noise to add during Monte Carlo runs
        self.mc_noise_std = mc_noise_std

        # Enable OSM plot if required
        self.enable_OSM_plot = enable_OSM_plot         

        # If True, pure geometric uncertainties will be computed and culling of solutions based on cost
        #   function value will not be done
        self.geometric_uncert = geometric_uncert

        # Filter bad picks (ones that deviate more than 3 sigma in angular residuals) if this flag is True
        self.filter_picks = filter_picks

        # Calculate orbit if True
        self.calc_orbit = calc_orbit

        # If True, plots will be shown on screen when the trajectory estimation is done
        self.show_plots = show_plots

        # Show Jacchia fit on dynamics plots
        self.show_jacchia = show_jacchia

        # Save results to disk if true
        self.save_results = save_results

        # Apply the correction for gravity when estimating the trajectory
        self.gravity_correction = gravity_correction

        # Gravity correction factor, limit to 0 - 1
        self.gravity_factor = gravity_factor

        if self.gravity_factor < 0:
            self.gravity_factor = 0
        elif self.gravity_factor > 1:
            self.gravity_factor = 1

        # Plot all spatial residuals on one plot
        self.plot_all_spatial_residuals = plot_all_spatial_residuals

        # Image file type for the plot
        self.plot_file_type = plot_file_type

        # Trajectory solution identifier
        self.traj_id = str(traj_id)

        # n sigma outlier rejection
        self.reject_n_sigma_outliers = reject_n_sigma_outliers

        # Number of CPU cores to be used for MC
        self.mc_cores = mc_cores

        ######################################################################################################


        # Construct a file name for this event
        self.generateFileName()

        # Counts from how many observations are given from the beginning (start from 1)
        # NOTE: This should not the used as the number of observations, use len(traj.observations) instead!
        self.meas_count = 1

        # List of observations
        self.observations = []

        # Minimization status - if True if LoS angle minimization is successfull, False otherwise
        self.los_mini_status = False

        # Index of the station with the reference time
        self.t_ref_station = 0

        # Final estimate of timing offsets between stations
        self.time_diffs_final = None

        # List of plane intersections
        self.intersection_list = None

        # Coordinates of the first point
        self.rbeg_lat = None
        self.rbeg_lon = None
        self.rbeg_ele = None
        self.rbeg_ele_wgs84 = None
        self.rbeg_jd = None

        # Coordinates of the end point
        self.rend_lat = None
        self.rend_lon = None
        self.rend_ele = None
        self.rend_ele_wgs84 = None
        self.rend_jd = None

        # Coordinates of the lowest point (used for grazers)
        self.htmin_lat = None
        self.htmin_lon = None
        self.htmin_ele = None
        self.htmin_ele_wgs84 = None
        self.htmin_jd = None


        # Intersecting planes state vector
        self.state_vect = None

        # Angles (radians) between the trajectory and the station, looking from the state vector determined
        #   by intersecting planes
        self.incident_angles = []

        # Initial state vector (minimization)
        self.state_vect_mini = None

        # Radiant in ECi and equatorial coordinatrs (minimiziation)
        self.radiant_eci_mini = None
        self.radiant_eq_mini = None

        # Calculated initial velocity
        self.v_init = None

        # V0z (vertical component of the initial velocity)
        self.v0z = None

        # Calculated average velocity
        self.v_avg = None

        # Status of timing minimization
        self.timing_minimization_successful = False

        # Fit to the best portion of time vs. length
        self.velocity_fit = None

        # Jacchia fit parameters for all observations combined
        self.jacchia_fit = None

        # Cost function value of the time vs. state vector distance fit
        self.timing_res = None

        # Standard deviation of all time differences between individual stations
        self.timing_stddev = -1.0

        # Average position of the meteor
        self.state_vect_avg = None

        # Average JD of the meteor
        self.jd_avg = None

        # Orbit object which contains orbital parameters
        self.orbit = None

        # Uncertainties calculated using Monte Carlo
        self.uncertainties = None
        self.uncertanties = self.uncertainties

        # Orbital covariance matrix (angles in degrees)
        self.orbit_cov = None

        # Initial state vector covariance matrix
        self.state_vect_cov = None



    def generateFileName(self):
        """ Generate a file name for saving results using the reference julian date. """

        self.file_name = jd2Date(self.jdt_ref, dt_obj=True).strftime('%Y%m%d_%H%M%S')


    def infillTrajectory(self, meas1, meas2, time_data, lat, lon, ele, station_id=None, excluded_time=None,
        ignore_list=None, magnitudes=None, fov_beg=None, fov_end=None, obs_id=None, comment=''):
        """ Initialize a set of measurements for a given station. 
    
        Arguments:
            meas1: [list or ndarray] First measurement array (azimuth or R.A., depending on meastype, see 
                meastype documentation for more information). Measurements should be given in radians.
            meas2: [list or ndarray] Second measurement array (altitude, zenith angle or declination, 
                depending on meastype, see meastype documentation for more information), in radians.
            time_data: [list or ndarray] Time in seconds from the reference Julian date.
            lat: [float] WGS84 latitude +N of station in radians.
            lon: [float] WGS84 longitude +E of station in radians.
            ele: [float] EGS96 geoidal elevation of station in meters (not the height above the WGS84 
                ellipsoid!).

        Keyword arguments:
            station_id: [str] Identification of the station. None by default.
            excluded_time: [list] A range of minimum and maximum observation time which should be excluded 
                from the optimization because the measurements are missing in that portion of the time.
            ignore_list: [list or ndarray] A list of 0s and 1s which should be of the equal length as 
                the input data. If a particular data point is to be ignored, number 1 should be put,
                otherwise (if the point should be used) 0 should be used. E.g. the this should could look
                like this: [0, 0, 0, 1, 1, 0, 0], which would mean that the fourth and the fifth points
                will be ignored in trajectory estimation.
            magnitudes: [list] A list of apparent magnitudes of the meteor. None by default.
            fov_beg: [bool] True if the meteor began inside the FOV, False otherwise. None by default.
            fov_end: [bool] True if the meteor ended inside the FOV, False otherwise. None by default.
            obs_id: [int] Unique ID of the observation. This is to differentiate different observations from
                the same station.
            comment: [str] A comment about the observations. May be used to store RMS FF file number on which
                the meteor was observed.
        Return:
            None
        """

        # If station ID was not given, assign it a name
        if station_id is None:
            station_id = self.meas_count

        # If the station id already exists, add a suffix _2, _3, etc.
        if str(station_id) in [str(x.station_id) for x in self.observations]:

            # Find if there are already stations with suffixes
            suffixes = []
            for obs in self.observations:
                if obs.station_id.startswith(str(station_id) + '_'):
                    suffixes.append(int(obs.station_id.split('_')[-1]))

            # If there are no suffixes, add _2
            if len(suffixes) == 0:
                station_id = str(station_id) + '_2'

            # If there are suffixes, add the next one
            else:
                station_id = str(station_id) + '_' + str(np.max(suffixes) + 1)


        # If obs_id was not given, assign it
        if obs_id is None:
            obs_id = self.meas_count


        # Convert measuremet lists to numpy arrays
        meas1 = np.array(meas1)
        meas2 = np.array(meas2)
        time_data = np.array(time_data)

        # Add a fixed offset to time data if given
        if str(station_id) in self.fixed_time_offsets:
            time_data += self.fixed_time_offsets[str(station_id)]

        # Skip the observation if all points were ignored
        if ignore_list is not None:
            if np.all(ignore_list):
                print('All points from station {:s} are ignored, not using this station in the solution!'.format(station_id))


        # Init a new structure which will contain the observed data from the given site
        obs = ObservedPoints(self.jdt_ref, meas1, meas2, time_data, lat, lon, ele, station_id=station_id, \
            meastype=self.meastype, excluded_time=excluded_time, ignore_list=ignore_list, \
            magnitudes=magnitudes, fov_beg=fov_beg, fov_end=fov_end, obs_id=obs_id, comment=comment)
            
        # Add observations to the total observations list
        self.observations.append(obs)

        self.meas_count += 1


    def infillWithObs(self, obs, meastype=None):
        """ Infill the trajectory with already initialized ObservedPoints object. 
    
        Arguments:
            obs: [ObservedPoints] Instance of ObservedPoints.

        Keyword arguments:
            meastype: [int] Measurement type. If not given, it will be read from the trajectory object.
        """

        if meastype is None:
            meas1 = obs.meas1
            meas2 = obs.meas2


        # If inputs were RA and Dec
        elif meastype == 1:
            meas1 = obs.ra_data
            meas2 = obs.dec_data

        # If inputs were azimuth +east of due north, and elevation angle
        elif meastype == 2:
            meas1 = obs.azim_data
            meas2 = obs.elev_data


        # If inputs were azimuth +west of due south, and zenith angle
        elif meastype == 3:

            meas1 = (obs.azim_data + np.pi)%(2*np.pi)
            meas2 = np.pi/2.0 - obs.elev_data

        # If input were azimuth +north of due east, and zenith angle
        elif meastype == 4:

            meas1 = (np.pi/2.0 - obs.azim_data)%(2*np.pi)
            meas2 = np.pi/2.0 - obs.elev_data


        ### PRESERVE COMPATBILITY WITH OLD obs OBJECTS ###

        # Check if the observation had any excluded points
        if hasattr(obs, 'excluded_time'):
            excluded_time = obs.excluded_time
        else:
            excluded_time = None

        # Check if it has the ignore list argument
        if hasattr(obs, 'ignore_list'):
            ignore_list = obs.ignore_list

            # If the ignore list differens in length from time data, reinit
            if len(ignore_list) != len(obs.time_data):
                ignore_list = np.zeros(len(obs.time_data), dtype=np.uint8)

        else:
            ignore_list = np.zeros(len(obs.time_data), dtype=np.uint8)

        # Check for apparent magnitudes
        if hasattr(obs, 'magnitudes'):
            magnitudes = obs.magnitudes

        else:
            magnitudes = None

        # Check if the observation object has FOV beg/end flags
        if not hasattr(obs, 'fov_beg'):
            obs.fov_beg = None
        if not hasattr(obs, 'fov_end'):
            obs.fov_end = None

        # Check if the observation object has obs_id argument
        if not hasattr(obs, 'obs_id'):
            obs.obs_id = None

        # Check if the observation object as the comment entry
        if not hasattr(obs, 'comment'):
            obs.comment = ''

        ### ###


        self.infillTrajectory(meas1, meas2, obs.time_data, obs.lat, obs.lon, obs.ele, \
            station_id=obs.station_id, excluded_time=excluded_time, ignore_list=ignore_list, \
            magnitudes=magnitudes, fov_beg=obs.fov_beg, fov_end=obs.fov_end, obs_id=obs.obs_id, \
            comment=obs.comment)



    def calcAllResiduals(self, state_vect, radiant_eci, observations):
        """ Calculate horizontal and vertical residuals for all observed points. 
            
            The residuals are calculated from the closest point on the line of sight to the point of the 
            radiant line.

        Arguments:
            state_vect: [ndarray] (x, y, z) ECI coordinates of the initial state vector (meters).
            radiant_eci: [ndarray] (x, y, z) components of the unit radiant direction vector.
            observations: [list] A list of ObservationPoints objects which hold measurements from individual
                stations.

        """

        # Go though observations from all stations
        for obs in observations:

            # Init empty lists for residuals
            obs.h_residuals = []
            obs.v_residuals = []

            # Go through all individual position measurement from each site
            for t, jd, stat, meas in zip(obs.time_data, obs.JD_data, obs.stat_eci_los, obs.meas_eci_los):

                # Calculate horizontal and vertical residuals
                hres, vres = calcSpatialResidual(self.jdt_ref, jd, state_vect, radiant_eci, stat, meas, \
                    gravity=self.gravity_correction, gravity_factor=self.gravity_factor, v0z=self.v0z)

                # Add residuals to the residual list
                obs.h_residuals.append(hres)
                obs.v_residuals.append(vres)

            # Convert residual lists to numpy arrays
            obs.h_residuals = np.array(obs.h_residuals)
            obs.v_residuals = np.array(obs.v_residuals)

            # Calculate RMSD of both residuals
            obs.h_res_rms = RMSD(obs.h_residuals[obs.ignore_list == 0])
            obs.v_res_rms = RMSD(obs.v_residuals[obs.ignore_list == 0])


            # Calculate the angular residuals from the radiant line, with the gravity drop taken care of
            obs.ang_res = angleBetweenSphericalCoords(obs.elev_data, obs.azim_data, obs.model_elev, \
                obs.model_azim)


            # Calculate the standard deviaton of angular residuals in radians, taking the ignored points into
            #   account
            if not obs.ignore_station:
                obs.ang_res_std = RMSD(obs.ang_res[obs.ignore_list == 0])

            else:
                # Compute RMSD for all points if the station is ignored
                obs.ang_res_std = RMSD(obs.ang_res)



    def calcVelocity(self, state_vect, radiant_eci, observations, weights, calc_res=False):
        """ Calculates point to point velocity for the given solution, as well as the average velocity 
            including all previous points up to the given point.


        Arguments:
            state_vect: [ndarray] (x, y, z) ECI coordinates of the initial state vector (meters).
            radiant_eci: [ndarray] (x, y, z) components of the unit radiant direction vector.
            observations: [list] A list of ObservationPoints objects which hold measurements from individual
                stations.
            weights: [list] A list of statistical weights for every station.

        Keyword arguments:
            calc_res: [bool] If True, the cost of lag residuals will be calculated. The timing offsets first 
                need to be calculated for this to work.

        """


        # Go through observations from all stations
        for obs in observations:

            # List of distances from the first trajectory point on the radiant line
            first_pt_distances = []

            # List of distances from the state vector
            state_vect_dist = []

            # Go through all individual position measurement from each site
            for i, (stat, meas) in enumerate(zip(obs.stat_eci_los, obs.meas_eci_los)):

                # Calculate closest points of approach (observed line of sight to radiant line)
                obs_cpa, rad_cpa, d = findClosestPoints(stat, meas, state_vect, radiant_eci)

                # Take the position of the first point as the reference point
                if i == 0:
                    ref_point = np.copy(rad_cpa)

                # Calculate the distance from the first observed point to the projected point on the radiant line
                dist = vectMag(ref_point - rad_cpa)
                
                first_pt_distances.append(dist)

                # Distance from the state vector to the projected point on the radiant line
                state_vect_dist.append(vectMag(state_vect - rad_cpa))


            # Convert the distances (length along the trail) into a numpy array
            obs.length = np.array(first_pt_distances)
            obs.state_vect_dist = np.array(state_vect_dist)


            ### Calculate average velocity including all points up to the given point ###
            velocities_prev_point = []
            for i, (t, l) in enumerate(zip(obs.time_data, obs.length)):

                # For the first 4 points compute the velocity using the first 4 points
                if i < 4:
                    time_part = obs.time_data[:4]
                    len_part = obs.length[:4]

                # Otherwise include all points up to the current point
                else:
                    time_part = obs.time_data[: i+1]
                    len_part = obs.length[: i+1]

                # If there are NaNs or infs, drop them
                filter_mask = np.logical_not(np.isnan(time_part) | np.isinf(time_part) | np.isnan(len_part) \
                    | np.isinf(len_part))

                time_part = time_part[filter_mask]
                len_part = len_part[filter_mask]

                if len(time_part) > 1:

                    # Fit a line through time vs. length data
                    try:
                        popt, _ = scipy.optimize.curve_fit(lineFunc, time_part, len_part)

                    # Check for this fit error, which happens extrememly rarely:
                    # RuntimeError: Optimal parameters not found: gtol=0.000000 is too small, func(x) is 
                    # orthogonal to the columns of the Jacobian to machine precision.
                    except RuntimeError:
                        print("A velocity fit failed with a RuntimeError, skipping this iteration.")
                        popt = [np.nan]

                    velocities_prev_point.append(popt[0])

                else:

                    # If there are no good points to estimate the velocity on, use NaN
                    velocities_prev_point.append(np.nan)



            obs.velocities_prev_point = np.array(velocities_prev_point)


            ### ###

            ### Length vs. time

            # plt.plot(obs.state_vect_dist, obs.time_data, marker='x', label=str(obs.station_id), zorder=3)

            ##########

            ### Calculate point to point velocities ###

            # Shift the radiant distances one element down (for difference calculation)
            dists_shifted = np.r_[0, obs.length][:-1]

            # Calculate distance differences from point to point (first is always 0)
            dists_diffs = obs.length - dists_shifted

            # Shift the time one element down (for difference calculation)
            time_shifted = np.r_[0, obs.time_data][:-1]

            # Calculate the time differences from point to point
            time_diffs = obs.time_data - time_shifted

            # Replace zeros in time by machine precision value to avoid division by zero errors
            time_diffs[time_diffs == 0] = np.finfo(np.float64).eps

            # Calculate velocity for every point
            obs.velocities = dists_diffs/time_diffs

            ### ###


        # plt.ylabel('Time (s)')
        # plt.xlabel('Distance from state vector (m)')

        # plt.gca().invert_yaxis()

        # plt.legend()
        # plt.grid()
        # plt.savefig('mc_time_offsets.' + self.plot_file_type, dpi=300)
        # plt.show()



        if calc_res:

            # Because the timing offsets have already been applied, the timing offsets are 0
            zero_timing_res = np.zeros(len(self.observations))

            # Calculate the timing offset between the meteor time vs. length
            
            if self.timing_res is None:
                self.timing_res = timingResiduals(zero_timing_res, self.observations, self.stations_time_dict, 
                                                  weights=weights)

            self.timing_stddev = timingResiduals(zero_timing_res, self.observations, self.stations_time_dict, 
                                                 weights=weights, ret_stddev=True)


    def calcAvgVelocityAboveHt(self, observations, bottom_ht, weights):
        """ Calculate the average velocity of all points above a given height.

        Arguments:
            observations: [list] A list of ObservationPoints objects which hold measurements from individual
                stations.
            bottom_ht: [float] Height above which points will be used to compute the average velocity (m).
            weights: [list] A list of statistical weights for every station.
    
        Return:
            (v_ht_avg, intercept): 
                v_ht_avg: [float] Average velocity above the given height (m/s).
                intercept: [float] Fit intercept (m).
        """

        # Maker sure weight values are OK
        weights = checkWeights(observations, weights)

        # Construct arrays of times vs. distance from state vector

        all_times = []
        all_state_vect_dists = []
        all_inv_weights = []

        for obs, w in zip(observations, weights):

            # Skip ignored stations
            if obs.ignore_station:
                continue


            # Skip stations with weight 0
            if w <= 0:
                continue


            for t, sv_dist, ht, ignore in zip(obs.time_data, obs.state_vect_dist, obs.model_ht, \
                obs.ignore_list):

                # Skip ignored points
                if ignore:
                    continue

                # Skip heights below the given height
                if ht < bottom_ht:
                    continue

                all_times.append(t)
                all_state_vect_dists.append(sv_dist)
                all_inv_weights.append(1.0/w)


        # If there are less than 4 points, don't estimate the initial velocity this way!
        if len(all_times) < 4:
            print('!!! Error, there are less than 4 points for velocity estimation above the given height of {:.2f} km!'.format(bottom_ht/1000))
            print('Using automated velocity estimation with the sliding fit...')
            return None, None

        # Fit a line through the time vs. state vector distance data
        line_params, _ = scipy.optimize.curve_fit(lineFunc, all_times, all_state_vect_dists, \
            sigma=all_inv_weights)

        return line_params



    def calcLag(self, observations, velocity_fit=None):
        """ Calculate lag by fitting a line to the first part of the points and subtracting the line from the 
            length along the trail.

        Arguments:
            observations: [list] A list of ObservationPoints objects which hold measurements from individual
                stations.

        Keyword arguments:
            velocity_fit: [tuple of float] Initial velocity and fit intercept (m/s and m). None by defualt.

        """

        # Go through observations from all stations
        for obs in observations:


            if velocity_fit is None:

                # Fit a line to the first part of the points
                init_part_size = int(self.v_init_part*len(obs.time_data))

                # If the size is smaller than 4 points, take all point
                if init_part_size < 4:
                    init_part_size = len(obs.time_data)

                # Cut the length and time to the first quarter
                quart_length = obs.length[:init_part_size]
                quart_time = obs.time_data[:init_part_size]

                # Fit a line to the data, estimate the velocity
                try:
                    obs.lag_line, _ = scipy.optimize.curve_fit(lineFunc, quart_time, quart_length)

                # Handle this error:
                # RuntimeError: Optimal parameters not found: gtol=0.000000 is too small, func(x) is orthogonal to the columns of
                #   the Jacobian to machine precision.
                except RuntimeError:
                    obs.lag_line = [0, 0]

                # Calculate lag
                obs.lag = obs.length - lineFunc(obs.time_data, *obs.lag_line)

            else:
                
                obs.lag_line = list(velocity_fit)

                # Calculate lag
                obs.lag = obs.state_vect_dist - lineFunc(obs.time_data, *obs.lag_line)


            # Initial velocity is the slope of the fitted line
            obs.v_init = obs.lag_line[0]            



    def fitJacchiaLag(self, observations):
        """ Fit an exponential model proposed by Jacchia (1955) to the lag. """

        # Go through observations from all stations and do a per station fit
        for obs in observations:

            # Initial parameters
            p0 = np.zeros(2)

            try:
                obs.jacchia_fit, _ = scipy.optimize.curve_fit(jacchiaLagFunc, obs.time_data, obs.lag, p0=p0)

            # If the maximum number of iterations have been reached, skip Jacchia fitting
            except RuntimeError:
                obs.jacchia_fit = p0

            # Force the parameters to be positive
            obs.jacchia_fit = np.abs(obs.jacchia_fit)

            if self.verbose:
                print('Jacchia fit params for station:', obs.station_id, ':', obs.jacchia_fit)


        # Get the time and lag points from all sites
        time_all = np.hstack([obs.time_data[obs.ignore_list == 0] for obs in self.observations \
            if not obs.ignore_station])
        lag_all = np.hstack([obs.lag[obs.ignore_list == 0] for obs in self.observations \
            if not obs.ignore_station])
        time_lag = np.c_[time_all, lag_all]

        # Sort by time
        time_lag = time_lag[time_lag[:, 0].argsort()]

        # Unpack all data points sorted by time
        time_all, lag_all = time_lag.T

        # Do a Jacchia function fit on the collective lag
        p0 = np.zeros(2)

        try:
            jacchia_fit, _ = scipy.optimize.curve_fit(jacchiaLagFunc, time_all, lag_all, p0=p0)

        # If the maximum number of iterations have been reached, skip Jacchia fitting
        except RuntimeError:
            jacchia_fit = p0


        return jacchia_fit



    def estimateTimingAndVelocity(self, observations, weights, estimate_timing_vel=True):
        """ Estimates time offsets between the stations by matching time vs. distance from state vector. 
            The initial velocity is calculated by ineratively fitting a line from the beginning to 20% of the 
            total trajectory, and up to the 80% of the total trajectory. The fit with the lowest standard
            deviation is chosen to represent the initial velocity.

        Arguments:
            observations: [list] A list of ObservationPoints objects which hold measurements from individual
                stations.
            weights: [list] A list of statistical weights for every station.

        Keyword arguments:
            estimate_timing_vel: [bool] If True (default), the time differences and the velocity will be 
                estimated, otherwise the velocity will be estimated as the medial velocity.

        Return:
            (fit_success, velocity_fit, v_init_mini, time_diffs, observations): [tuple]
                fit_success: [bool] True if timing minimization was successful, False otherwise.
                velocity_fit: [tuple] (slope, intercept) tuple of a line fit on the time vs. length data.
                v_init_mini: [float] Estimated initial velocity in m/s.
                time_diffs: [ndarray] Estimated time offsets from individual stations.
                observations: [list] A list of ObservationPoints objects which hold measurements from 
                    individual stations. These objects are modified during timing estimations.

        """

        # Take the initial velocity as the median velocity between all sites
        v_init_list = np.array([obs.v_init for obs in observations if obs.v_init is not None])
        v_init = np.median(v_init_list)
        vel_stddev = 0

        # Timing differences which will be calculated
        time_diffs = np.zeros(len(observations))

        if not estimate_timing_vel:
            return True, np.zeros(2), v_init, 0, time_diffs, observations

        # Run timing offset estimation if it needs to be done
        if estimate_timing_vel:


            # Make a dictionary of station IDs and the time offset estimation status
            # - if the time is fixed, a number is given
            # - if the time is to be estimated, True is set
            self.stations_time_dict = collections.OrderedDict()
            station_list = [str(obs.station_id) for obs in observations]
            for obs in observations:
                if str(obs.station_id) in self.fixed_time_offsets:
                    self.stations_time_dict[str(obs.station_id)] = self.fixed_time_offsets[str(obs.station_id)]
                else:
                    self.stations_time_dict[str(obs.station_id)] = True

            # If no fixed times are given, set the station with the longest track as the reference station
            #   (time difference = 0)
            if len(self.fixed_time_offsets) == 0:
                obs_points = [obs.kmeas for obs in observations]
                ref_index = obs_points.index(max(obs_points))
                self.stations_time_dict[station_list[ref_index]] = 0
                
            
            # Generate an initial guess for stations which have no fixed time
            p0 = np.zeros(len([val for val in self.stations_time_dict.values() if val is True]))
            

            if self.verbose:
                print('Initial function evaluation:', timingResiduals(p0, observations, 
                                                                      self.stations_time_dict, 
                                                                      weights=weights))


            # Set bounds for timing to +/- given maximum time offset
            bounds = []
            for i in range(len(p0)):
                bounds.append([-self.max_toffset, self.max_toffset])


            ### Try different methods of optimization until it is successful ##

            # If there are more than 5 stations, use the advanced L-BFGS-B method by default
            if len(self.observations) >= 5:
                methods = [None]
                maxiter_list = [15000]

            else:
                # If there are less than 5, try faster methods first
                methods = ['SLSQP', 'TNC', None]
                maxiter_list = [1000, None, 15000]

            # Try different methods to minimize timing residuals
            for opt_method, maxiter in zip(methods, maxiter_list):

                # Run the minimization of residuals between all stations
                timing_mini = scipy.optimize.minimize(timingResiduals, p0, args=(observations, \
                    self.stations_time_dict, weights), bounds=bounds, method=opt_method, 
                    options={'maxiter': maxiter}, tol=1e-12)

                # Stop trying methods if this one was successful
                if timing_mini.success:

                    # Set the final value of the timing residual
                    self.timing_res = timing_mini.fun

                    if self.verbose:
                        print('Successful timing optimization with', opt_method)
                        print("Final function evaluation:", timing_mini.fun)

                    break

                else:
                    print('Unsuccessful timing optimization with', opt_method)

            ### ###

            if not timing_mini.success:

                print('Timing difference and initial velocity minimization failed with the message:')
                print(timing_mini.message)
                print('Try increasing the range of time offsets!')
                v_init_mini = v_init

                velocity_fit = np.zeros(2)
                vel_stddev = 0
                v_init_mini = 0


        # Check if the velocity should be estimated
        estimate_velocity = False
        timing_minimization_successful = False
        if not estimate_timing_vel:
            estimate_velocity = True
            timing_minimization_successful = True
        else:
            if timing_mini.success:
                estimate_velocity = True
                timing_minimization_successful = True

        # If the minimization was successful, apply the time corrections
        if estimate_velocity:

            stat_count = 0
            for i, obs in enumerate(observations):

                # Check the station timing dictionary to see if the station is fixed
                stat_status = self.stations_time_dict[str(obs.station_id)]

                # If the station has a fixed time offset, read it
                if not isinstance(stat_status, bool):
                    t_diff = stat_status

                # Otherwise read the estimated offset
                else:
                    t_diff = timing_mini.x[stat_count]
                    stat_count += 1


                if self.verbose:
                    print('STATION ' + str(obs.station_id) + ' TIME OFFSET = ' + str(t_diff) + ' s')

                # Skip NaN and inf time offsets
                if np.isnan(t_diff) or np.isinf(t_diff):
                    continue

                # Apply the time shift to original time data
                obs.time_data = obs.time_data + t_diff

                # Apply the time shift to the excluded time
                if obs.excluded_time is not None:
                    obs.excluded_time = [ex_time + t_diff for ex_time in obs.excluded_time]

                # Add the final time difference of the site to the list
                time_diffs[i] = t_diff



            # Add in time and distance points, excluding the ignored points
            times = []
            state_vect_dist = []
            weight_list = []
            for obs, wt in zip(observations, weights):

                # Skip ignored stations
                if obs.ignore_station:
                    continue

                times.append(obs.time_data[obs.ignore_list == 0])
                state_vect_dist.append(obs.state_vect_dist[obs.ignore_list == 0])
                weight_list.append(np.zeros_like(obs.time_data[obs.ignore_list == 0]) + wt)

            times = np.concatenate(times).ravel()
            state_vect_dist = np.concatenate(state_vect_dist).ravel()
            weight_list = np.concatenate(weight_list).ravel()

            # Sort points by time
            time_sort_ind = times.argsort()
            times = times[time_sort_ind]
            state_vect_dist = state_vect_dist[time_sort_ind]
            weight_list = weight_list[time_sort_ind]


            stddev_list = []

            # Calculate the velocity on different initial portions of the trajectory

            # Find the best fit by starting from the first few beginning points
            for part_beg in range(4):

                # Find the best fit on different portions of the trajectory
                for part in np.arange(self.v_init_part, 0.8, 0.05):

                    # Get the index of the end of the first portion of points
                    part_end = int(part*len(times))

                    # Make sure there are at least 4 points per every station
                    if (part_end - part_beg) < 4*numStationsNotIgnored(observations):
                        part_end = part_beg + 4*numStationsNotIgnored(observations)


                    # Make sure the end index is not larger than the meteor
                    if part_end >= len(times):
                        part_end = len(times) - 1


                    # Select only the first part of all points
                    times_part = times[part_beg:part_end]
                    state_vect_dist_part = state_vect_dist[part_beg:part_end]
                    weights_list_path = weight_list[part_beg:part_end]

                    # Fit a line to time vs. state_vect_dist
                    fit_params = scipy.optimize.least_squares(lineFuncLS, [v_init, 1], args=(times_part, \
                        state_vect_dist_part, weights_list_path), loss='soft_l1')
                    velocity_fit = fit_params.x

                    ### Compute the standard deviation of the velocity fit
                    
                    jac = fit_params.jac
                    jac_dot = jac.T.dot(jac)

                    # Make sure the Jacobian matrix is not singular
                    if np.linalg.det(jac_dot) == 0:
                        velocity_stddev = 0
                    else:
                        vel_cov = np.linalg.inv(jac_dot)
                        velocity_stddev = np.sqrt(np.diagonal(vel_cov))[0]

                    ###

                    # Calculate the lag and fit a line to it
                    lag_temp = state_vect_dist - lineFunc(times, *velocity_fit)
                    lag_fit = scipy.optimize.least_squares(lineFuncLS, np.ones(2), args=(times, lag_temp, \
                        weight_list), loss='soft_l1')
                    lag_fit = lag_fit.x

                    # Add the point to the considered list only if the lag has a negative trend, or a trend
                    #   that is not *too* positive, about 100 m per second is the limit
                    if lag_fit[0] <= 100:

                        # Calculate the standard deviation of the line fit and add it to the list of solutions
                        line_stddev = RMSD(state_vect_dist_part - lineFunc(times_part, *velocity_fit), \
                            weights=weights_list_path)
                        stddev_list.append([line_stddev, velocity_fit, velocity_stddev])


            # stddev_arr = np.array([std[0] for std in stddev_list])

            # plt.plot(range(len(stddev_arr)), stddev_arr, label='line')

            # plt.legend()
            # plt.show()



            # If no lags were negative (meaning all fits were bad), use the initially estimated initial 
            # velocity
            if not stddev_list:

                v_init_mini = v_init

                # Redo the lag fit, but with fixed velocity
                vel_intercept, vel_cov = scipy.optimize.curve_fit(lambda x, intercept: lineFunc(x, v_init_mini, \
                    intercept), times, state_vect_dist, p0=[0])

                # Compute the fit standard deviation
                vel_stddev = np.sqrt(np.diagonal(vel_cov))[0]

                # Construct a velocity fit vector
                velocity_fit = [v_init_mini, vel_intercept[0]]


            else:

                # Take the velocity fit with the minimum line standard deviation
                stddev_min_ind = np.argmin([std[0] for std in stddev_list])
                velocity_fit = stddev_list[stddev_min_ind][1]
                vel_stddev = stddev_list[stddev_min_ind][2]

                # Make sure the velocity is positive
                v_init_mini = np.abs(velocity_fit[0])

                # Calculate the lag for every site
                for obs in observations:
                    obs.lag = obs.state_vect_dist - lineFunc(obs.time_data, *velocity_fit)



            if self.verbose:
                print('ESTIMATED Vinit: {:.2f} +/- {:.2f} m/s'.format(v_init_mini, vel_stddev))

            


        return timing_minimization_successful, velocity_fit, v_init_mini, vel_stddev, time_diffs, observations




    def calcLLA(self, state_vect, radiant_eci, observations):
        """ Calculate latitude, longitude and altitude of every point on the observer's line of sight, 
            which is closest to the radiant line.

        Arguments:
            state_vect: [ndarray] (x, y, z) ECI coordinates of the initial state vector (meters).
            radiant_eci: [ndarray] (x, y, z) components of the unit radiant direction vector.
            observations: [list] A list of ObservationPoints objects which hold measurements from individual
                stations.

        """

        ### Compute parameters for gravity drop ###

        # Determine the first time
        t0 = min([obs.time_data[0] for obs in observations])

        # Determine the largest distance from the centre of the Earth and use it as the beginning point
        eci_list = []
        for obs in observations:
        
            # Calculate closest points of approach (observed line of sight to radiant line)
            obs_cpa, rad_cpa, _ = findClosestPoints(obs.stat_eci_los[0], obs.meas_eci_los[0], state_vect, \
                radiant_eci)

            eci_list.append(rad_cpa)

        # Find the largest distance from the centre of the Earth
        max_dist_indx = np.argmax([vectMag(r) for r in eci_list])

        # Get ECI coordinates of the largest distance and the distance itself
        eci0 = eci_list[max_dist_indx]
        r0 = vectMag(eci0)

        
        ### Compute the apparent zenith angle ###
        # Radiant should be calculated from radiant_eci, not state_vect_mini, which is always a near 
        # vertical ##

        # Compute the apparent radiant
        ra_a, dec_a = eci2RaDec(radiant_eci)

        # Compute alt/az of the apparent radiant
        lat_0, lon_0, _ = cartesian2Geo(self.jdt_ref, *eci0)
        _, alt_a = raDec2AltAz(ra_a, dec_a, self.jdt_ref, lat_0, lon_0)

        # Compute the apparent zenith angle
        zc = np.pi/2 - alt_a

        ####

            
        # Compute the vertical component of the velocity if the orbit was already computed
        self.v0z = -self.v_init*np.cos(zc)

        ###########################################


        # Go through all observations from all stations
        for obs in observations:

            # Init LLA arrays
            obs.meas_lat = np.zeros_like(obs.time_data)
            obs.meas_lon = np.zeros_like(obs.time_data)
            obs.meas_ht = np.zeros_like(obs.time_data)
            obs.meas_range = np.zeros_like(obs.time_data)

            obs.model_lat = np.zeros_like(obs.time_data)
            obs.model_lon = np.zeros_like(obs.time_data)
            obs.model_ht = np.zeros_like(obs.time_data)
            obs.model_range = np.zeros_like(obs.time_data)


            # Go through all individual position measurement from each site
            for i, (t, stat, meas) in enumerate(zip(obs.time_data, obs.stat_eci_los, obs.meas_eci_los)):

                # Calculate closest points of approach (observed line of sight to radiant line)
                obs_cpa, rad_cpa, d = findClosestPoints(stat, meas, state_vect, radiant_eci)


                ### Take the gravity drop into account ### 
                if self.gravity_correction:

                    # Calculate the time in seconds from the beginning of the meteor
                    t_rel = t - t0

                    # Apply the gravity drop
                    rad_cpa_grav = applyGravityDrop(rad_cpa, t_rel, r0, self.gravity_factor, self.v0z)

                    # Re-do the vector points of closest approach. This is really important!
                    obs_cpa, rad_cpa, d = findClosestPoints(stat, meas, rad_cpa_grav, radiant_eci)
                

                # Calculate the range to the observed CPA
                r_meas = vectMag(obs_cpa - stat)

                # Calculate the coordinates of the observed CPA
                lat_meas, lon_meas, ele_meas = cartesian2Geo(obs.JD_data[i], *obs_cpa)

                obs.meas_lat[i] = lat_meas
                obs.meas_lon[i] = lon_meas
                obs.meas_ht[i] = ele_meas
                obs.meas_range[i] = r_meas


                # Calculate the range to the radiant CPA
                r_model = vectMag(rad_cpa - stat)

                # Calculate the coordinates of the observed CPA
                lat_model, lon_model, ele_model = cartesian2Geo(obs.JD_data[i], *rad_cpa)

                obs.model_lat[i] = lat_model
                obs.model_lon[i] = lon_model
                obs.model_ht[i] = ele_model
                obs.model_range[i] = r_model


            # If the whole station is not ignored
            if not obs.ignore_station:

                # Set the coordinates of the first point on the trajectory, taking the ignored points into account
                obs.rbeg_lat = obs.model_lat[obs.ignore_list == 0][0]
                obs.rbeg_lon = obs.model_lon[obs.ignore_list == 0][0]
                obs.rbeg_ele = obs.model_ht[obs.ignore_list == 0][0]
                obs.rbeg_jd = obs.JD_data[obs.ignore_list == 0][0]

                # Set the coordinates of the last point on the trajectory, taking the ignored points into account
                obs.rend_lat = obs.model_lat[obs.ignore_list == 0][-1]
                obs.rend_lon = obs.model_lon[obs.ignore_list == 0][-1]
                obs.rend_ele = obs.model_ht[obs.ignore_list == 0][-1]
                obs.rend_jd = obs.JD_data[obs.ignore_list == 0][-1]

                # Determine index the lowest point on the trajectory
                htmin_index = np.argmin(obs.model_ht[obs.ignore_list == 0])

                # Set the coordinates of the lowest point on the trajectory, taking the ignored points into account
                obs.htmin_lat = obs.model_lat[obs.ignore_list == 0][htmin_index]
                obs.htmin_lon = obs.model_lon[obs.ignore_list == 0][htmin_index]
                obs.htmin_ele = obs.model_ht[obs.ignore_list == 0][htmin_index]
                obs.htmin_jd = obs.JD_data[obs.ignore_list == 0][htmin_index]
                

            # If the station is completely ignored, compute the coordinates including all points
            else:

                # Set the coordinates of the first point on the trajectory, taking the ignored points into account
                obs.rbeg_lat = obs.model_lat[0]
                obs.rbeg_lon = obs.model_lon[0]
                obs.rbeg_ele = obs.model_ht[0]
                obs.rbeg_jd = obs.JD_data[0]

                # Set the coordinates of the last point on the trajectory, taking the ignored points into account
                obs.rend_lat = obs.model_lat[-1]
                obs.rend_lon = obs.model_lon[-1]
                obs.rend_ele = obs.model_ht[-1]
                obs.rend_jd = obs.JD_data[-1]

                # Determine index the lowest point on the trajectory
                htmin_index = np.argmin(obs.model_ht)

                # Set the coordinates of the lowest point on the trajectory, taking the ignored points into account
                obs.htmin_lat = obs.model_lat[htmin_index]
                obs.htmin_lon = obs.model_lon[htmin_index]
                obs.htmin_ele = obs.model_ht[htmin_index]
                obs.htmin_jd = obs.JD_data[htmin_index]



        # Make a list of observations without any ignored stations in them
        nonignored_observations = [obs for obs in self.observations if not obs.ignore_station]

        # Find the beginning height with the lowest length
        min_svd_list = [np.min(obs.state_vect_dist) for obs in nonignored_observations]
        first_begin = min_svd_list.index(min(min_svd_list))

        # Set the coordinates of the height point as the first point
        self.rbeg_lat = nonignored_observations[first_begin].rbeg_lat
        self.rbeg_lon = nonignored_observations[first_begin].rbeg_lon
        self.rbeg_ele = nonignored_observations[first_begin].rbeg_ele
        self.rbeg_jd = nonignored_observations[first_begin].rbeg_jd

        # Compute the begin height in WGS84
        self.rbeg_ele_wgs84 = wmpl.Utils.GeoidHeightEGM96.mslToWGS84Height(self.rbeg_lat, self.rbeg_lon, self.rbeg_ele)


        # Find the ending height with the largest length
        max_svd_list = [np.max(obs.state_vect_dist) for obs in nonignored_observations]
        last_end = max_svd_list.index(max(max_svd_list))

        # Set coordinates of the lowest point as the last point
        self.rend_lat = nonignored_observations[last_end].rend_lat
        self.rend_lon = nonignored_observations[last_end].rend_lon
        self.rend_ele = nonignored_observations[last_end].rend_ele
        self.rend_jd = nonignored_observations[last_end].rend_jd

        # Compute the end height in WGS84
        self.rend_ele_wgs84 = wmpl.Utils.GeoidHeightEGM96.mslToWGS84Height(self.rend_lat, self.rend_lon, self.rend_ele)


        # Find the lowest point on the trajectory
        min_ht_list = [obs.htmin_ele for obs in nonignored_observations]
        self.htmin_lat = nonignored_observations[np.argmin(min_ht_list)].htmin_lat
        self.htmin_lon = nonignored_observations[np.argmin(min_ht_list)].htmin_lon
        self.htmin_ele = nonignored_observations[np.argmin(min_ht_list)].htmin_ele
        self.htmin_jd = nonignored_observations[np.argmin(min_ht_list)].htmin_jd

        # Compute the lowest height in WGS84
        self.htmin_ele_wgs84 = wmpl.Utils.GeoidHeightEGM96.mslToWGS84Height(self.htmin_lat, self.htmin_lon, self.htmin_ele)



    def calcECIEqAltAz(self, state_vect, radiant_eci, observations):
        """ Calculate ECI coordinates of both CPAs (observed and radiant), equatorial and alt-az coordinates 
            of CPA positions on the radiant line. 

        Arguments:
            state_vect: [ndarray] (x, y, z) ECI coordinates of the initial state vector (meters).
            radiant_eci: [ndarray] (x, y, z) components of the unit radiant direction vector.
            observations: [list] A list of ObservationPoints objects which hold measurements from individual
                stations.

        """

        ### Compute parameters for gravity drop ###

        # Determine the first time of observation
        t0 = min([obs.time_data[0] for obs in observations])

        # Determine the largest distance from the centre of the Earth and use it as the beginning point
        eci_list = []
        for obs in observations:
        
            # Calculate closest points of approach (observed line of sight to radiant line)
            _, rad_cpa, _ = findClosestPoints(obs.stat_eci_los[0], obs.meas_eci_los[0], state_vect, \
                radiant_eci)

            eci_list.append(rad_cpa)

        # Find the largest distance from the centre of the Earth
        max_dist_indx = np.argmax([vectMag(r) for r in eci_list])

        # Get ECI coordinates of the largest distance and the distance itself
        eci0 = eci_list[max_dist_indx]
        r0 = vectMag(eci0)

        
        ### Compute the apparent zenith angle ###

        # Compute the apparent radiant
        ra_a, dec_a = eci2RaDec(radiant_eci)

        # Compute alt/az of the apparent radiant
        lat_0, lon_0, _ = cartesian2Geo(self.jdt_ref, *eci0)
        _, alt_a = raDec2AltAz(ra_a, dec_a, self.jdt_ref, lat_0, lon_0)

        # Compute the apparent zenith angle
        zc = np.pi/2 - alt_a
                 
        # Compute the vertical component of the velocity if the orbit was already computed
        self.v0z = -self.v_init*np.cos(zc)

        ####

        # Go through observations from all stations
        for obs in observations:

            # Init array for modelled ECI positons
            obs.model_eci = []

            # Init array for modelled RA, Dec positions
            obs.model_ra = np.zeros_like(obs.time_data)
            obs.model_dec = np.zeros_like(obs.time_data)

            # Init arrays for modelled alt, az
            obs.model_azim = np.zeros_like(obs.time_data)
            obs.model_elev = np.zeros_like(obs.time_data)


            # Go through all individual position measurement from each site
            for i, (t, jd, stat, meas) in enumerate(zip(obs.time_data, obs.JD_data, obs.stat_eci_los, \
                obs.meas_eci_los)):

                # Calculate closest points of approach (observed line of sight to radiant line)
                _, rad_cpa, _ = findClosestPoints(stat, meas, state_vect, radiant_eci)

                ### Take the gravity drop into account ### 

                if self.gravity_correction:

                    # Calculate the time in seconds from the beginning of the meteor
                    t_rel = t - t0

                    # Apply the gravity drop
                    rad_cpa_grav = applyGravityDrop(rad_cpa, t_rel, r0, self.gravity_factor, self.v0z)

                    # Re-do find closest points after gravity drop. This is really important!
                    # The algorithm doesn't care which trajectory point is used to construct the line for the fit,
                    # but it MUST be gravity corrected.
                    _, rad_cpa, _ = findClosestPoints(stat, meas, rad_cpa_grav, radiant_eci)
                


                # Set the ECI position of the CPA on the radiant line, as seen by this observer
                obs.model_eci.append(rad_cpa)

                # Calculate the right ascension and declination of the modelled point from the observer's 
                # point of view
                stat_rad_eci = rad_cpa - stat
                model_ra, model_dec = eci2RaDec(stat_rad_eci)

                obs.model_ra[i] = model_ra
                obs.model_dec[i] = model_dec

                # Calculate the azimuth and elevation of the modelled point from the observer's point of view
                model_azim, model_elev = raDec2AltAz(model_ra, model_dec, jd, obs.lat, obs.lon)

                obs.model_azim[i] = model_azim
                obs.model_elev[i] = model_elev


            obs.model_eci = np.array(obs.model_eci)


            ### Assign model_fit1, model_fit2, so they are in the same format as the input meas1, meas2 data
            ######################################################################################################

            # If inputs were RA and Dec
            if self.meastype == 1:

                obs.model_fit1 = obs.model_ra
                obs.model_fit2 = obs.model_dec

            # If inputs were azimuth +east of due north, and elevation angle
            elif self.meastype == 2:

                obs.model_fit1 = obs.model_azim
                obs.model_fit2 = obs.model_elev

            # If inputs were azimuth +west of due south, and zenith angle
            elif self.meastype == 3:

                obs.model_fit1 = (obs.model_azim + np.pi)%(2*np.pi)
                obs.model_fit2 = np.pi/2.0 - obs.model_elev

            # If input were azimuth +north of due east, and zenith angle
            elif self.meastype == 4:

                obs.model_fit1 = (np.pi/2.0 - obs.model_azim)%(2*np.pi)
                obs.model_fit2 = np.pi/2.0 - obs.model_elev

            ######################################################################################################



    def calcAverages(self, observations):
        """ Calculate the average velocity, the average ECI position of the trajectory and the average 
            Julian date of the trajectory.

        Arguments:
            observations: [list] A list of ObservationPoints objects which hold measurements from individual
                stations.

        Return:
            (v_avg, eci_avg, jd_avg): [tuple]
                v_avg: [float] Average velocity of the meteor in m/s.
                eci_avg: [ndarray] (x, y, z) ECI coordinates of the average point on the trajectory (meters).
                jd_avg: [float] Julian date of the average time of the trajectory.

        """

        v_sum = 0
        eci_sum = np.zeros(3)
        jd_min = np.inf
        jd_max = -np.inf
        meas_sum = 0

        count = 0

        # Go through all observations
        for obs in observations:

            # Skip ignored stations
            if obs.ignore_station:
                continue

            # Calculate the average velocity, ignoring ignored points
            meteor_duration = obs.time_data[obs.ignore_list == 0][-1] - obs.time_data[obs.ignore_list == 0][0]
            meteor_length = vectMag(obs.model_eci[obs.ignore_list == 0][-1] \
                - obs.model_eci[obs.ignore_list == 0][0])

            # Calculate the average velocity
            v_avg = meteor_length/meteor_duration

            v_sum += v_avg
            eci_sum += np.sum(obs.model_eci[obs.ignore_list == 0], axis=0)
            
            jd_min = min(jd_min, np.min(obs.JD_data[obs.ignore_list == 0]))
            jd_max = max(jd_max, np.max(obs.JD_data[obs.ignore_list == 0]))

            # Add in the total number of used points
            meas_sum += len(obs.time_data[obs.ignore_list == 0])

            count += 1


        # Average velocity across all stations
        v_avg = v_sum/count

        # Average ECI across all stations
        eci_avg = eci_sum/meas_sum

        # Average Julian date
        jd_avg = (jd_min + jd_max)/2

        
        return v_avg, eci_avg, jd_avg



    def calcAbsMagnitudes(self):
        """ Compute absolute magnitudes (apparent magnitude at 100 km) after trajectory estimation. """

        # Go through observations from all stations
        for obs in self.observations:

            # Check if the apparent magnitudes were given
            if obs.magnitudes is not None:

                abs_magnitudes = []
                for i, app_mag in enumerate(obs.magnitudes):

                    if app_mag is not None:
                        
                        # Compute absolute magntiude (apparent magnitude at 100 km)
                        abs_mag = app_mag + 5*np.log10(100000/obs.model_range[i])

                    else:
                        abs_mag = None

                    abs_magnitudes.append(abs_mag)


                obs.absolute_magnitudes = np.array(abs_magnitudes)


            else:
                obs.absolute_magnitudes = None



    def dumpMeasurements(self, dir_path, file_name):
        """ Writes the initialized measurements in a MATLAB format text file."""

        with open(os.path.join(dir_path, file_name), 'w') as f:

            for i, obs in enumerate(sorted(self.observations, key=lambda x:x.rbeg_ele, reverse=True)):

                # Write site coordinates
                f.write('m->longitude[' + str(i) + '] = ' + str(obs.lon) + ';\n')
                f.write('m->latitude[' + str(i) + '] = ' + str(obs.lat) + ';\n')
                f.write('m->heightkm[' + str(i) + '] = ' + str(obs.ele/1000) + ';\n\n')

                # Construct an measurement matrix (time, elevation, azimuth) - meastype 2
                meas_matr = np.c_[obs.time_data, np.degrees(obs.elev_data), np.degrees(obs.azim_data)]

                f.write('double ' + chr(97 + i) + '[' + str(len(meas_matr)) + '][3] = {\n')
                for j, row in enumerate(meas_matr):
                    suffix = ','
                    if j == len(meas_matr) - 1:
                        suffix = '};\n'
                    
                    f.write(', '.join(row.astype(str)) + suffix + '\n')


            yyyy, MM, DD, hh, mm, ss, ms = jd2Date(self.jdt_ref)
            ss = ss + ms/1000

            date_formatted = ', '.join(map(str, [yyyy, MM, DD, hh, mm, ss]))
            f.write('m->jdt_ref = JulianDate( ' + date_formatted + ');\n')
        
        print('Measurements dumped into ', os.path.join(dir_path, file_name))



    def toJson(self):
        """ Convert the Trajectory object to a JSON string. """

        # Get a list of builtin types
        try :
            import __builtin__
            builtin_types = [t for t in __builtin__.__dict__.itervalues() if isinstance(t, type)]
        except: 
            # Python 3.x
            import builtins
            builtin_types = [getattr(builtins, d) for d in dir(builtins) if isinstance(getattr(builtins, d), type)]
            


        def _convertDict(d):
            """ Convert the given object dictionary to JSON-compatible format. """

            d = copy.deepcopy(d)

            d_new = {}

            for key in d:

                # Set the old value to the new dictionary
                d_new[key] = d[key]

                # Recursively convert all dictionaries
                if isinstance(d[key], dict):
                    d_new[key] = _convertDict(d[key])

                # Recursively convert items in lists
                if isinstance(d[key], list):

                    # Skip empty lists
                    if len(d[key]) == 0:
                        continue

                    # Remove the old list
                    del d_new[key]

                    # Convert the list to a dictionary
                    d_tmp = {i: item for (i, item) in enumerate(d[key])}

                    # Run the convert procedure
                    d_tmp = _convertDict(d_tmp)

                    # Unpack the dictionary to a list
                    index_list = []
                    value_list = []
                    for k in d_tmp:
                        index_list.append(k)
                        value_list.append(d_tmp[k])

                    # Sort value list by index
                    value_list = [x for _, x in sorted(zip(index_list, value_list))]

                    d_new[key] = value_list


                # Skip None types
                elif d[key] is None:
                    continue

                # Convert datetime objects to strings
                elif isinstance(d[key], datetime.datetime):
                    d_new[key] = str(d[key])

                # Convert numpy arrays to lists
                elif isinstance(d[key], np.ndarray):
                    d_new[key] = d[key].tolist()

                # Convert numpy types to float
                elif type(d[key]).__module__ == np.__name__:
                    d_new[key] = float(d[key])


                # Recursively convert all non-builtin types
                elif type(d[key]) not in builtin_types:

                    # Get the name of the class
                    class_name = type(d[key]).__name__
                    key_name = class_name

                    # Handle class-specific things
                    if class_name == "ObservedPoints":
                        key_name += "." + d[key].station_id

                    elif class_name == "PlaneIntersection":
                        key_name += "." + d[key].obs1.station_id + "_" + d[key].obs2.station_id
                        del d[key].obs1
                        del d[key].obs2

                    # Remove a list of trajectoryes in the uncertainties object
                    elif class_name == "MCUncertainties":
                        d[key].mc_traj_list = None


                    # Assign the converted dictionary to the given attribute name
                    del d_new[key]
                    d_new[key] = {key_name: _convertDict(d[key].__dict__)}
                    


            return d_new



        traj = copy.deepcopy(self)

        # Remove noise-added observations
        if hasattr(traj, "obs_noisy"):
            del traj.obs_noisy

        # Delete duplicate misspelt attribute
        if hasattr(traj, "uncertanties"):
            del traj.uncertanties

        # Convert the trajectory object's attributes to JSON-compatible format
        traj_dict = _convertDict(traj.__dict__)

        # Convert the trajectory object to JSON
        out_str = json.dumps(traj_dict, indent=4, sort_keys=False)


        return out_str


    def saveReport(self, dir_path, file_name, uncertainties=None, verbose=True, save_results=True):
        """ Save the trajectory estimation report to file. 
    
        Arguments:
            dir_path: [str] Path to the directory where the report will be saved.
            file_name: [str] Name of the report time.

        Keyword arguments:
            uncertainties: [MCUncertainties object] Object contaning uncertainties of every parameter.
            verbose: [bool] Print the report to the screen. True by default.
            save_results: [bool] If True, the results will be saved to a file.
        """


        def _uncer(str_format, std_name, multi=1.0, deg=False):
            """ Internal function. Returns the formatted uncertanty, if the uncertanty is given. If not,
                it returns nothing. 

            Arguments:
                str_format: [str] String format for the unceertanty.
                std_name: [str] Name of the uncertanty attribute, e.g. if it is 'x', then the uncertanty is 
                    stored in uncertainties.x.
        
            Keyword arguments:
                multi: [float] Uncertanty multiplier. 1.0 by default. This is used to scale the uncertanty to
                    different units (e.g. from m/s to km/s).
                deg: [bool] Converet radians to degrees if True. False by default.
                """

            if deg:
                multi *= np.degrees(1.0)

            if uncertainties is not None:

                # Construct symmetrical 1 sigma uncertainty
                ret_str = " +/- " + str_format.format(getattr(uncertainties, std_name)*multi)

                # Add confidence interval if available
                if hasattr(uncertainties, std_name + "_ci"):
                    ci_l, ci_u = np.array(getattr(uncertainties, std_name + "_ci"))*multi
                    ret_str += ", [{:s}, {:s}]".format(str_format.format(ci_l), str_format.format(ci_u))

                return ret_str

            else:
                return ''


        # Format longitude in the -180 to 180 deg range
        _formatLongitude = lambda x: (x + np.pi)%(2*np.pi) - np.pi

        
        out_str = ''

        out_str += 'Input measurement type: '

        # Write out measurement type
        if self.meastype == 1:
            out_str += 'Right Ascension for meas1, Declination for meas2, epoch of date\n'

        elif self.meastype == 2:
            out_str += 'Azimuth +east of due north for meas1, Elevation angle above the horizon for meas2\n'

        elif self.meastype == 3:
            out_str += 'Azimuth +west of due south for meas1, Zenith angle for meas2\n'

        elif self.meastype == 4:
            out_str += 'Azimuth +north of due east for meas1, Zenith angle for meas2\n'
        
        out_str += "\n"



        # Write the uncertainty type
        if self.geometric_uncert:
            uncert_label = "Purely geometric uncertainties"

        else:
            uncert_label = "Uncertainties computed using MC runs with lower cost function value than the purely geometric solution"

        if self.state_vect_cov is not None:
            out_str += 'Uncertainties type:\n'
            out_str += ' {:s}'.format(uncert_label)
            out_str += '\n\n'



        out_str += "Reference JD: {:20.12f}\n".format(self.jdt_ref)
        out_str += "Time: " + str(jd2Date(self.orbit.jd_ref, dt_obj=True)) + " UTC\n"

        out_str += "\n\n"

        out_str += 'Plane intersections\n'
        out_str += '-------------------\n'

        # Write out all intersecting planes pairs
        for n, plane_intersection in enumerate(self.intersection_list):

            n = n + 1

            out_str += 'Intersection ' + str(n) + ' - Stations: ' + str(plane_intersection.obs1.station_id) +\
                ' and ' + str(plane_intersection.obs2.station_id) + '\n'

            out_str += ' Convergence angle = {:.5f} deg\n'.format(np.degrees(plane_intersection.conv_angle))
            
            ra, dec = plane_intersection.radiant_eq
            out_str += ' R.A. = {:>9.5f}  Dec = {:>+9.5f} deg\n'.format(np.degrees(ra), np.degrees(dec))


        out_str += '\nBest intersection: Stations ' + str(self.best_conv_inter.obs1.station_id) + ' and ' \
            + str(self.best_conv_inter.obs2.station_id) \
            + ' with Qconv = {:.2f} deg\n'.format(np.degrees(self.best_conv_inter.conv_angle))

        out_str += '\n\n'

        out_str += 'Least squares solution\n'
        out_str += '----------------------\n'

        # Calculate the state vector components
        x, y, z = self.state_vect_mini
        vx, vy, vz = self.v_init*self.radiant_eci_mini

        # Write out the state vector
        out_str += "State vector (ECI, epoch of date):\n"
        out_str += " X =  {:s} m\n".format(valueFormat("{:11.2f}", x, '{:7.2f}', uncertainties, 'x'))
        out_str += " Y =  {:s} m\n".format(valueFormat("{:11.2f}", y, '{:7.2f}', uncertainties, 'y'))
        out_str += " Z =  {:s} m\n".format(valueFormat("{:11.2f}", z, '{:7.2f}', uncertainties, 'z'))
        out_str += " Vx = {:s} m/s\n".format(valueFormat("{:11.2f}", vx, '{:7.2f}', uncertainties, 'vx'))
        out_str += " Vy = {:s} m/s\n".format(valueFormat("{:11.2f}", vy, '{:7.2f}', uncertainties, 'vy'))
        out_str += " Vz = {:s} m/s\n".format(valueFormat("{:11.2f}", vz, '{:7.2f}', uncertainties, 'vz'))

        out_str += "\n"


        # Write out the state vector covariance matrix
        if self.state_vect_cov is not None:

            out_str += "State vector covariance matrix (X, Y, Z, Vx, Vy, Vz):\n"

            for line in self.state_vect_cov:
                line_list = []

                for entry in line:
                    line_list.append("{:+.6e}".format(entry))
                
                out_str += ", ".join(line_list) + "\n"

            out_str += "\n"


        out_str += "Timing offsets (from input data):\n"
        for stat_id, t_diff in zip([obs.station_id for obs in self.observations], self.time_diffs_final):
            out_str += "{:>14s}: {:.6f} s\n".format(str(stat_id), t_diff)

        out_str += "\n"

        if self.orbit is not None:
            out_str += "Reference point on the trajectory:\n"
            out_str += "  Time: " + str(jd2Date(self.orbit.jd_ref, dt_obj=True)) + " UTC\n"
            out_str += "  Lat      = {:s} deg\n".format(valueFormat("{:>11.6f}", self.orbit.lat_ref, \
                '{:6.4f}', uncertainties, 'lat_ref', deg=True))
            out_str += "  Lon      = {:s} deg\n".format(valueFormat("{:>11.6f}", self.orbit.lon_ref, \
                '{:6.4f}', uncertainties, 'lon_ref', deg=True, callable_val=_formatLongitude, \
                callable_ci=_formatLongitude))
            out_str += "  Ht MSL   = {:s} m\n".format(valueFormat("{:>11.2f}", self.orbit.ht_ref, \
                '{:6.2f}', uncertainties, 'ht_ref', deg=False))
            out_str += "  Ht WGS84 = {:s} m\n".format(valueFormat("{:>11.2f}", self.orbit.ht_ref_wgs84, \
                '{:6.2f}', uncertainties, 'ht_ref_wgs84', deg=False))
            out_str += "  Lat geo = {:s} deg\n".format(valueFormat("{:>11.6f}", self.orbit.lat_geocentric, \
                '{:6.4f}', uncertainties, 'lat_geocentric', deg=True))
            out_str += "\n"


            # Write out orbital parameters
            out_str += self.orbit.__repr__(uncertainties=uncertainties, v_init_ht=self.v_init_ht)
            out_str += "\n"


            # Write out the orbital covariance matrix
            if self.state_vect_cov is not None:

                out_str += "Orbit covariance matrix:\n"
                out_str += "             e     ,     q (AU)   ,      Tp (JD) ,   node (deg) ,   peri (deg) ,    i (deg)\n"

                elements_list = ["e   ", "q   ", "Tp  ", "node", "peri", "i   "]

                for elem_name, line in zip(elements_list, self.orbit_cov):
                    line_list = [elem_name]

                    for entry in line:
                        line_list.append("{:+.6e}".format(entry))
                    
                    out_str += ", ".join(line_list) + "\n"

                out_str += "\n"


        out_str += "Jacchia fit on lag = -|a1|*exp(|a2|*t):\n"
        jacchia_fit = self.jacchia_fit
        if jacchia_fit is None:
            jacchia_fit = [0, 0]
        out_str += " a1 = {:.6f}\n".format(jacchia_fit[0])
        out_str += " a2 = {:.6f}\n".format(jacchia_fit[1])
        out_str += "\n"

        if self.estimate_timing_vel is True:
            out_str += "Mean time residuals from time vs. length:\n"
            out_str += "  Station with reference time: {:s}\n".format(
                str(self.observations[self.t_ref_station].station_id))
            out_str += "  Avg. res. = {:.3e} s\n".format(self.timing_res)
            out_str += "  Stddev    = {:.2e} s\n".format(self.timing_stddev)
            out_str += "\n"

        out_str += "\n"
        out_str += "Begin point on the trajectory:\n"
        out_str += "  Lat (+N) = {:s} deg\n".format(valueFormat("{:>11.6f}", self.rbeg_lat, "{:6.4f}", \
            uncertainties, 'rbeg_lat', deg=True))
        if uncertainties is not None:
            if hasattr(uncertainties, "rbeg_lat_m"):
                out_str += "                         +/- {:6.2f} m\n".format(uncertainties.rbeg_lat_m)
        out_str += "  Lon (+E) = {:s} deg\n".format(valueFormat("{:>11.6f}", self.rbeg_lon, "{:6.4f}", \
            uncertainties, 'rbeg_lon', deg=True, callable_val=_formatLongitude, callable_ci=_formatLongitude))
        if uncertainties is not None:
            if hasattr(uncertainties, "rbeg_lon_m"):
                out_str += "                         +/- {:6.2f} m\n".format(uncertainties.rbeg_lon_m)
        out_str += "  Ht MSL   = {:s} m\n".format(valueFormat("{:>11.2f}", self.rbeg_ele, "{:6.2f}", \
            uncertainties, 'rbeg_ele'))
        out_str += "  Ht WGS84 = {:s} m\n".format(valueFormat("{:>11.2f}", self.rbeg_ele_wgs84, "{:6.2f}", \
            uncertainties, 'rbeg_ele_wgs84'))

        out_str += "\n"
        out_str += "End point on the trajectory:\n"
        out_str += "  Lat (+N) = {:s} deg\n".format(valueFormat("{:>11.6f}", self.rend_lat, "{:6.4f}", \
            uncertainties, 'rend_lat', deg=True))
        if uncertainties is not None:
            if hasattr(uncertainties, "rend_lat_m"):
                out_str += "                         +/- {:6.2f} m\n".format(uncertainties.rend_lat_m)
        out_str += "  Lon (+E) = {:s} deg\n".format(valueFormat("{:>11.6f}", self.rend_lon, "{:6.4f}", \
            uncertainties, 'rend_lon', deg=True, callable_val=_formatLongitude, callable_ci=_formatLongitude))
        if uncertainties is not None:
            if hasattr(uncertainties, "rend_lon_m"):
                out_str += "                         +/- {:6.2f} m\n".format(uncertainties.rend_lon_m)
        out_str += "  Ht MSL   = {:s} m\n".format(valueFormat("{:>11.2f}", self.rend_ele, "{:6.2f}", \
            uncertainties, 'rend_ele'))
        out_str += "  Ht WGS84 = {:s} m\n".format(valueFormat("{:>11.2f}", self.rend_ele_wgs84, "{:6.2f}", \
            uncertainties, 'rend_ele_wgs84'))

        out_str += "\n"
        out_str += "Lowest point on the trajectory:\n"
        out_str += "  Lat (+N) = {:s} deg\n".format(valueFormat("{:>11.6f}", self.htmin_lat, "{:6.4f}", \
            uncertainties, 'htmin_lat', deg=True))
        if uncertainties is not None:
            if hasattr(uncertainties, "htmin_lat_m"):
                out_str += "                         +/- {:6.2f} m\n".format(uncertainties.htmin_lat_m)
        out_str += "  Lon (+E) = {:s} deg\n".format(valueFormat("{:>11.6f}", self.htmin_lon, "{:6.4f}", \
            uncertainties, 'htmin_lon', deg=True, callable_val=_formatLongitude, callable_ci=_formatLongitude))
        if uncertainties is not None:
            if hasattr(uncertainties, "htmin_lon_m"):
                out_str += "                         +/- {:6.2f} m\n".format(uncertainties.htmin_lon_m)
        out_str += "  Ht MSL   = {:s} m\n".format(valueFormat("{:>11.2f}", self.htmin_ele, "{:6.2f}", \
            uncertainties, 'htmin_ele'))
        out_str += "  Ht WGS84 = {:s} m\n".format(valueFormat("{:>11.2f}", self.htmin_ele_wgs84, "{:6.2f}", \
            uncertainties, 'htmin_ele_wgs84'))
        out_str += "\n"

        ### Write information about stations ###
        ######################################################################################################
        out_str += "Stations\n"
        out_str += "--------\n"

        out_str += "            ID, Ignored, Lon +E (deg), Lat +N (deg),  Ht (m), Jacchia a1, Jacchia a2,  Beg Ht (m),  End Ht (m), +/- Obs ang (deg), +/- V (m), +/- H (m), Persp. angle (deg), Weight, FOV Beg, FOV End, Comment\n"
        
        for obs in self.observations:

            station_info = []
            station_info.append("{:>14s}".format(str(obs.station_id)))
            station_info.append("{:>7s}".format(str(obs.ignore_station)))
            station_info.append("{:>12.6f}".format(np.degrees(obs.lon)))
            station_info.append("{:>12.6f}".format(np.degrees(obs.lat)))
            station_info.append("{:>7.2f}".format(obs.ele))
            jacchia_fit = obs.jacchia_fit
            if jacchia_fit is None:
                jacchia_fit = [0, 0]
            station_info.append("{:>10.6f}".format(jacchia_fit[0]))
            station_info.append("{:>10.6f}".format(jacchia_fit[1]))
            station_info.append("{:>11.2f}".format(obs.rbeg_ele))
            station_info.append("{:>11.2f}".format(obs.rend_ele))
            station_info.append("{:>17.6f}".format(np.degrees(obs.ang_res_std)))
            station_info.append("{:>9.2f}".format(obs.v_res_rms))
            station_info.append("{:>9.2f}".format(obs.h_res_rms))
            station_info.append("{:>18.2f}".format(np.degrees(obs.incident_angle)))

            if obs.weight is not None:
                station_info.append("{:>6.4f}".format(obs.weight))
            else:
                station_info.append("{:>6s}".format('None'))

            station_info.append("{:>7s}".format(str(obs.fov_beg)))
            station_info.append("{:>7s}".format(str(obs.fov_end)))
            station_info.append("{:s}".format(str(obs.comment)))



            out_str += ", ".join(station_info) + "\n"
        
        ######################################################################################################

        out_str += "\n"

        ### Write information about individual points ###
        ######################################################################################################
        out_str += "Points\n"
        out_str += "------\n"


        out_str += " No, "
        out_str += "    Station ID, "
        out_str += " Ignore, "
        out_str += " Time (s), "
        out_str += "                  JD, "
        out_str += "    meas1, "
        out_str += "    meas2, "
        out_str += "Azim +E of due N (deg), "
        out_str += "Alt (deg), "
        out_str += "Azim line (deg), "
        out_str += "Alt line (deg), "
        out_str += "RA obs (deg), "
        out_str += "Dec obs (deg), "
        out_str += "RA line (deg), "
        out_str += "Dec line (deg), "
        out_str += "      X (m), "
        out_str += "      Y (m), "
        out_str += "      Z (m), "
        out_str += "Latitude (deg), "
        out_str += "Longitude (deg), "
        out_str += "Height (m), "
        out_str += " Range (m), "
        out_str += "Length (m), "
        out_str += "State vect dist (m), "
        out_str += "  Lag (m), "
        out_str += "Vel (m/s), "
        out_str += "Vel prev avg (m/s), "
        out_str += "H res (m), "
        out_str += "V res (m), "
        out_str += "Ang res (asec), "
        out_str += "AppMag, "
        out_str += "AbsMag"
        out_str += "\n"

        # Go through observation from all stations
        for obs in self.observations:

            # Go through all observed points
            for i in range(obs.kmeas):

                point_info = []

                point_info.append("{:3d}".format(i))

                point_info.append("{:>14s}".format(str(obs.station_id)))

                point_info.append("{:>7d}".format(obs.ignore_list[i]))
                
                point_info.append("{:9.6f}".format(obs.time_data[i]))
                point_info.append("{:20.12f}".format(obs.JD_data[i]))

                point_info.append("{:9.5f}".format(np.degrees(obs.meas1[i])))
                point_info.append("{:9.5f}".format(np.degrees(obs.meas2[i])))

                point_info.append("{:22.5f}".format(np.degrees(obs.azim_data[i])))
                point_info.append("{:9.5f}".format(np.degrees(obs.elev_data[i])))

                point_info.append("{:15.5f}".format(np.degrees(obs.model_azim[i])))
                point_info.append("{:14.5f}".format(np.degrees(obs.model_elev[i])))

                point_info.append("{:12.5f}".format(np.degrees(obs.ra_data[i])))
                point_info.append("{:+13.5f}".format(np.degrees(obs.dec_data[i])))

                point_info.append("{:13.5f}".format(np.degrees(obs.model_ra[i])))
                point_info.append("{:+14.5f}".format(np.degrees(obs.model_dec[i])))

                point_info.append("{:11.2f}".format(obs.model_eci[i][0]))
                point_info.append("{:11.2f}".format(obs.model_eci[i][1]))
                point_info.append("{:11.2f}".format(obs.model_eci[i][2]))

                point_info.append("{:14.6f}".format(np.degrees(obs.model_lat[i])))
                point_info.append("{:+15.6f}".format(np.degrees(obs.model_lon[i])))
                point_info.append("{:10.2f}".format(obs.model_ht[i]))
                point_info.append("{:10.2f}".format(obs.model_range[i]))

                point_info.append("{:10.2f}".format(obs.length[i]))
                point_info.append("{:19.2f}".format(obs.state_vect_dist[i]))
                point_info.append("{:9.2f}".format(obs.lag[i]))

                point_info.append("{:9.2f}".format(obs.velocities[i]))
                point_info.append("{:18.2f}".format(obs.velocities_prev_point[i]))

                point_info.append("{:9.2f}".format(obs.h_residuals[i]))
                point_info.append("{:9.2f}".format(obs.v_residuals[i]))
                point_info.append("{:14.2f}".format(3600*np.degrees(obs.ang_res[i])))

                if obs.magnitudes is not None:

                    # Write the magnitude
                    if obs.magnitudes[i] is not None:
                        point_info.append("{:+6.2f}".format(obs.magnitudes[i]))
                    else:
                        point_info.append("{:>6s}".format('None'))

                    # Write the magnitude
                    if obs.absolute_magnitudes[i] is not None:
                        point_info.append("{:+6.2f}".format(obs.absolute_magnitudes[i]))
                    else:
                        point_info.append("{:>6s}".format('None'))

                else:
                    point_info.append("{:>6s}".format('None'))
                    point_info.append("{:>6s}".format('None'))





                out_str += ", ".join(point_info) + "\n"


        ######################################################################################################


        out_str += "\n"

        out_str += "Notes\n"
        out_str += "-----\n"
        out_str += "- Points that have not been taken into consideration when computing the trajectory have '1' in the 'Ignore' column.\n"
        out_str += "- The time already has time offsets applied to it.\n"
        out_str += "- 'meas1' and 'meas2' are given input points.\n"
        out_str += "- X, Y, Z are ECI (Earth-Centered Inertial) positions of projected lines of sight on the radiant line.\n"
        out_str += "- Zc is the observed zenith distance of the entry angle, while the Zg is the entry zenith distance corrected for Earth's gravity.\n"
        out_str += "- Latitude (deg) and Longitude (deg) are in WGS84 coordinates, while Height (m) is in the EGM96 datum. There values are coordinates of each point on the radiant line.\n"
        out_str += "- Jacchia (1955) deceleration equation fit was done on the lag.\n"
        out_str += "- Right ascension and declination in the table are given in the epoch of date for the corresponding JD, per every point.\n"
        out_str += "- 'RA and Dec obs' are the right ascension and declination calculated from the observed values, while the 'RA and Dec line' are coordinates of the lines of sight projected on the fitted radiant line. The coordinates are in the epoch of date, and NOT J2000!. 'Azim and alt line' are thus corresponding azimuthal coordinates.\n"
        out_str += "- 'Vel prev avg' is the average velocity including all previous points up to the given point. For the first 4 points this velocity is computed as the average velocity of those 4 points. \n"
        if uncertainties is not None:
            out_str += "- The number after +/- is the 1 sigma uncertainty, and the numbers in square brackets are the 95% confidence intervals. \n"

        # Add the wmpl version and the date of the version and the date of the report
        out_str += "\n\n"
        out_str += "Report generated by the Western Meteor Physics Library (WMPL) on {:s} UTC\n".format(str(datetime.datetime.now()))

        if HAS_GITPYTHON:
            # in the case where WMPL wasn't called from the WMPL home directory, git.Repo() will fail
            # And in fact, might read version info from a totally different git repo. 
            try:
                repo = git.Repo(search_parent_directories=True)
                out_str += "WMPL version commit: {:s}\n".format(repo.head.object.hexsha)
                out_str += "WMPL version date: {:s}\n".format(datetime.datetime.fromtimestamp(repo.head.commit.committed_date).strftime('%Y-%m-%d %H:%M:%S'))
            except Exception:
                pass
        if verbose:
            print(out_str)

        # Save the report to a file
        if save_results:
            
            mkdirP(dir_path)

            with open(os.path.join(dir_path, file_name), 'w') as f:
                f.write(out_str)


        return out_str



    def savePlots(self, output_dir, file_name, show_plots=True, ret_figs=False):
        """ Show plots of the estimated trajectory. 
    
        Arguments:
            output_dir: [str] Path to the output directory.
            file_name: [str] File name which will be used for saving plots.

        Keyword_arguments:
            show_plots: [bools] Show the plots on the screen. True by default.
            ret_figs: [bool] If True, it will return a dictionary of figure handles for every plot. It will
                override the show_plots and set them to False, and it will not save any plots.

        Return:
            fig_pickle_dict: [dict] Dictionary of pickled figure handles for every plot. To unpickle the
                figure objects, run:
                    fig = pickle.loads(fig_pickle_dict[key])
                where key is the dictionary key, e.g. "lags_all".

        """

        if output_dir is None:
            output_dir = '.'

        if file_name is None:
            file_name = 'blank'


        # Dictionary which will hold figure handles for every plot
        fig_pickle_dict = {}

        # Override the status of saving commands if the figures should be returned
        save_results_prev_status = self.save_results
        if ret_figs:
            self.save_results = False
            show_plots = False

            

        # Get the first reference time
        t0 = min([obs.time_data[0] for obs in self.observations])

        # Plot spatial residuals per observing station
        for obs in sorted(self.observations, key=lambda x: x.rbeg_ele, reverse=True):

            ### PLOT SPATIAL RESIDUALS PER STATION ###
            ##################################################################################################

            # Plot vertical residuals
            plt.scatter(obs.time_data, obs.v_residuals, c='r', \
                label='Vertical, RMSD = {:.2f} m'.format(obs.v_res_rms), zorder=3, s=4, marker='o')

            # Plot horizontal residuals
            plt.scatter(obs.time_data, obs.h_residuals, c='b', \
                label='Horizontal, RMSD = {:.2f} m'.format(obs.h_res_rms), zorder=3, s=20, marker='+')

            # Mark ignored points
            if np.any(obs.ignore_list):

                ignored_times = obs.time_data[obs.ignore_list > 0]
                ignored_v_res = obs.v_residuals[obs.ignore_list > 0]
                ignored_h_res = obs.h_residuals[obs.ignore_list > 0]

                plt.scatter(ignored_times, ignored_v_res, facecolors='none', edgecolors='k', marker='o', \
                    zorder=3, s=20, label='Ignored points')
                plt.scatter(ignored_times, ignored_h_res, facecolors='none', edgecolors='k', marker='o', 
                    zorder=3, s=20)


            plt.title('Residuals, station ' + str(obs.station_id))
            plt.xlabel('Time (s)')
            plt.ylabel('Residuals (m)')

            plt.grid()

            plt.legend(prop={'size': LEGEND_TEXT_SIZE})

            # Set the residual limits to +/-10m if they are smaller than that
            if (np.max(np.abs(obs.v_residuals)) < 10) and (np.max(np.abs(obs.h_residuals)) < 10):
                plt.ylim([-10, 10])


            # Pickle the figure
            if ret_figs:
                fig_pickle_dict["spatial_residuals_{:s}".format(str(obs.station_id))] \
                    = pickle.dumps(plt.gcf(), protocol=2)


            if self.save_results:
                savePlot(plt, file_name + '_' + str(obs.station_id) + '_spatial_residuals.' \
                    + self.plot_file_type, output_dir)

            if show_plots:
                plt.show()

            else:
                plt.clf()
                plt.close()

            ##################################################################################################


        # marker type, size multiplier
        markers = [
         ['x', 2 ],
         ['+', 8 ],
         ['o', 1 ],
         ['s', 1 ],
         ['d', 1 ],
         ['v', 1 ],
         ['*', 1.5 ],
         ]
         
        if self.plot_all_spatial_residuals:


            ### PLOT ALL SPATIAL RESIDUALS VS. TIME ###
            ##################################################################################################

            for obs in sorted(self.observations, key=lambda x: x.rbeg_ele, reverse=True):

                # Plot vertical residuals
                vres_plot = plt.scatter(obs.time_data, obs.v_residuals, marker='o', s=4, \
                    label='{:s}, vertical, RMSD = {:.2f} m'.format(str(obs.station_id), obs.v_res_rms), \
                    zorder=3)

                # Plot horizontal residuals
                plt.scatter(obs.time_data, obs.h_residuals, c=vres_plot.get_facecolor(), marker='+', \
                    label='{:s}, horizontal, RMSD = {:.2f} m'.format(str(obs.station_id), obs.h_res_rms), \
                    zorder=3)

                # Mark ignored points
                if np.any(obs.ignore_list):

                    ignored_times = obs.time_data[obs.ignore_list > 0]
                    ignored_v_res = obs.v_residuals[obs.ignore_list > 0]
                    ignored_h_res = obs.h_residuals[obs.ignore_list > 0]

                    plt.scatter(ignored_times, ignored_v_res, facecolors='none', edgecolors='k', marker='o', \
                        zorder=3, s=20)
                    plt.scatter(ignored_times, ignored_h_res, facecolors='none', edgecolors='k', marker='o', 
                        zorder=3, s=20)


            plt.title('All spatial residuals')
            plt.xlabel('Time (s)')
            plt.ylabel('Residuals (m)')

            plt.grid()

            plt.legend(prop={'size': LEGEND_TEXT_SIZE})

            # Set the residual limits to +/-10m if they are smaller than that
            if np.max(np.abs(plt.gca().get_ylim())) < 10:
                plt.ylim([-10, 10])

            # Pickle the figure
            if ret_figs:
                fig_pickle_dict["all_spatial_residuals"] = pickle.dumps(plt.gcf(), protocol=2)

            if self.save_results:
                savePlot(plt, file_name + '_all_spatial_residuals.' + self.plot_file_type, output_dir)

            if show_plots:
                plt.show()

            else:
                plt.clf()
                plt.close()

            ##################################################################################################


            ### PLOT ALL SPATIAL RESIDUALS VS LENGTH ###
            ##################################################################################################

            for obs in sorted(self.observations, key=lambda x: x.rbeg_ele, reverse=True):

                # Plot vertical residuals
                vres_plot = plt.scatter(obs.state_vect_dist/1000, obs.v_residuals, marker='o', s=4, \
                    label='{:s}, vertical, RMSD = {:.2f} m'.format(str(obs.station_id), obs.v_res_rms), \
                    zorder=3)

                # Plot horizontal residuals
                plt.scatter(obs.state_vect_dist/1000, obs.h_residuals, c=vres_plot.get_facecolor(), 
                    marker='+', label='{:s}, horizontal, RMSD = {:.2f} m'.format(str(obs.station_id), \
                        obs.h_res_rms), zorder=3)

                # Mark ignored points
                if np.any(obs.ignore_list):

                    ignored_length = obs.state_vect_dist[obs.ignore_list > 0]
                    ignored_v_res = obs.v_residuals[obs.ignore_list > 0]
                    ignored_h_res = obs.h_residuals[obs.ignore_list > 0]

                    plt.scatter(ignored_length/1000, ignored_v_res, facecolors='none', edgecolors='k', \
                        marker='o', zorder=3, s=20)
                    plt.scatter(ignored_length/1000, ignored_h_res, facecolors='none', edgecolors='k', \
                        marker='o', zorder=3, s=20)


            plt.title('All spatial residuals')
            plt.xlabel('Length (km)')
            plt.ylabel('Residuals (m)')

            plt.grid()

            plt.legend(prop={'size': LEGEND_TEXT_SIZE})

            # Set the residual limits to +/-10m if they are smaller than that
            if np.max(np.abs(plt.gca().get_ylim())) < 10:
                plt.ylim([-10, 10])

            # Pickle the figure
            if ret_figs:
                fig_pickle_dict["all_spatial_residuals_length"] = pickle.dumps(plt.gcf(), protocol=2)

            if self.save_results:
                savePlot(plt, file_name + '_all_spatial_residuals_length.' + self.plot_file_type, output_dir)

            if show_plots:
                plt.show()

            else:
                plt.clf()
                plt.close()


            ##################################################################################################



            ### PLOT TOTAL SPATIAL RESIDUALS VS LENGTH ###
            ##################################################################################################

            for i, obs in enumerate(sorted(self.observations, key=lambda x:x.rbeg_ele, reverse=True)):

                marker, size_multiplier = markers[i%len(markers)]

                # Compute total residuals, take the signs from vertical residuals
                tot_res = np.sign(obs.v_residuals)*np.hypot(obs.v_residuals, obs.h_residuals)

                # Plot total residuals
                plt.scatter(obs.state_vect_dist/1000, tot_res, marker=marker, s=10*size_multiplier, \
                    label='{:s}'.format(str(obs.station_id)), zorder=3)

                # Mark ignored points
                if np.any(obs.ignore_list):

                    ignored_length = obs.state_vect_dist[obs.ignore_list > 0]
                    ignored_tot_res = tot_res[obs.ignore_list > 0]

                    plt.scatter(ignored_length/1000, ignored_tot_res, facecolors='none', edgecolors='k', \
                        marker='o', zorder=3, s=20)


            plt.title('Total spatial residuals')
            plt.xlabel('Length (km)')
            plt.ylabel('Residuals (m), vertical sign')

            plt.grid()

            plt.legend(prop={'size': LEGEND_TEXT_SIZE})

            # Set the residual limits to +/-10m if they are smaller than that
            if np.max(np.abs(plt.gca().get_ylim())) < 10:
                plt.ylim([-10, 10])

            # Pickle the figure
            if ret_figs:
                fig_pickle_dict["total_spatial_residuals_length"] = pickle.dumps(plt.gcf(), protocol=2)

            if self.save_results:
                savePlot(plt, file_name + '_total_spatial_residuals_length.' + self.plot_file_type, \
                    output_dir)

            if show_plots:
                plt.show()

            else:
                plt.clf()
                plt.close()


            ##################################################################################################




        ### PLOT ALL TOTAL SPATIAL RESIDUALS VS HEIGHT ###
        ##################################################################################################

        for i, obs in enumerate(sorted(self.observations, key=lambda x:x.rbeg_ele, reverse=True)):

            marker, size_multiplier = markers[i%len(markers)]

            # Calculate root mean square of the total residuals
            total_res_rms = np.sqrt(obs.v_res_rms**2 + obs.h_res_rms**2)

            # Compute total residuals, take the signs from vertical residuals
            tot_res = np.sign(obs.v_residuals)*np.hypot(obs.v_residuals, obs.h_residuals)

            # Plot total residuals
            plt.scatter(tot_res, obs.meas_ht/1000, marker=marker, \
                s=10*size_multiplier, label='{:s}, RMSD = {:.2f} m'.format(str(obs.station_id), \
                total_res_rms), zorder=3)

            # Mark ignored points
            if np.any(obs.ignore_list):

                ignored_ht = obs.model_ht[obs.ignore_list > 0]
                ignored_tot_res = np.sign(obs.v_residuals[obs.ignore_list > 0])\
                    *np.hypot(obs.v_residuals[obs.ignore_list > 0], obs.h_residuals[obs.ignore_list > 0])


                plt.scatter(ignored_tot_res, ignored_ht/1000, facecolors='none', edgecolors='k', \
                    marker='o', zorder=3, s=20)


        plt.title('All spatial residuals')
        plt.xlabel('Total deviation (m)')
        plt.ylabel('Height (km)')

        plt.grid()

        plt.legend(prop={'size': LEGEND_TEXT_SIZE})

        # Set the residual limits to +/-10m if they are smaller than that
        if np.max(np.abs(plt.gca().get_xlim())) < 10:
            plt.gca().set_xlim([-10, 10])

        # Pickle the figure
        if ret_figs:
            fig_pickle_dict["all_spatial_total_residuals_height"] = pickle.dumps(plt.gcf(), protocol=2)

        if self.save_results:
            savePlot(plt, file_name + '_all_spatial_total_residuals_height.' + self.plot_file_type, \
                output_dir)

        if show_plots:
            plt.show()

        else:
            plt.clf()
            plt.close()


        ##################################################################################################




        # # Plot lag per observing station
        # for obs in sorted(self.observations, key=lambda x: x.rbeg_ele, reverse=True):
            
        #     ### PLOT LAG ###
        #     ##################################################################################################

        #     fig, ax1 = plt.subplots()

        #     # Extract lag points that were not ignored
        #     used_times = obs.time_data[obs.ignore_list == 0]
        #     used_lag = obs.lag[obs.ignore_list == 0]

        #     if not obs.ignore_station:

        #         # Plot the lag
        #         ax1.plot(used_lag, used_times, color='r', marker='x', label='Lag', zorder=3)

        #         # Plot the Jacchia fit
        #         ax1.plot(jacchiaLagFunc(obs.time_data, *obs.jacchia_fit), obs.time_data, color='b', 
        #             label='Jacchia fit', zorder=3)


        #     # Plot ignored lag points
        #     if np.any(obs.ignore_list):

        #         ignored_times = obs.time_data[obs.ignore_list > 0]
        #         ignored_lag = obs.lag[obs.ignore_list > 0]

        #         ax1.scatter(ignored_lag, ignored_times, c='k', marker='+', zorder=4, \
        #             label='Lag, ignored points')

            
        #     ax1.legend(prop={'size': LEGEND_TEXT_SIZE})

        #     plt.title('Lag, station ' + str(obs.station_id))
        #     ax1.set_xlabel('Lag (m)')
        #     ax1.set_ylabel('Time (s)')

        #     ax1.set_ylim(min(obs.time_data), max(obs.time_data))

        #     ax1.grid()

        #     ax1.invert_yaxis()

        #     # Set the height axis
        #     ax2 = ax1.twinx()
        #     ax2.set_ylim(min(obs.meas_ht)/1000, max(obs.meas_ht)/1000)
        #     ax2.set_ylabel('Height (km)')

        #     plt.tight_layout()

        #     if self.save_results:
        #         savePlot(plt, file_name + '_' + str(obs.station_id) + '_lag.' + self.plot_file_type, output_dir)

        #     if show_plots:
        #         plt.show()

        #     else:
        #         plt.clf()
        #         plt.close()


        #     ##################################################################################################


        # Generate a list of colors to use for markers
        colors = cm.viridis(np.linspace(0, 0.8, len(self.observations)))

        # Only use one type of markers if there are not a lot of stations
        plot_markers = ['x']

        # Keep colors non-transparent if there are not a lot of stations
        alpha = 1.0


        # If there are more than 5 stations, interleave the colors with another colormap and change up
        #   markers
        if len(self.observations) > 5:
            colors_alt = cm.inferno(np.linspace(0, 0.8, len(self.observations)))
            for i in range(len(self.observations)):
                if i%2 == 1:
                    colors[i] = colors_alt[i]

            plot_markers.append("+")

            # Add transparency for more stations
            alpha = 0.75


        # Sort observations by first height to preserve color linearity
        obs_ht_sorted = sorted(self.observations, key=lambda x: x.model_ht[0])


        ### PLOT ALL LAGS ###
        ######################################################################################################

        # Plot lags from each station on a single plot
        for i, obs in enumerate(obs_ht_sorted):

            # Extract lag points that were not ignored
            used_times = obs.time_data[obs.ignore_list == 0]
            used_lag = obs.lag[obs.ignore_list == 0]

            # Choose the marker
            marker = plot_markers[i%len(plot_markers)]

            # Plot the lag
            plt_handle = plt.plot(used_lag, used_times, marker=marker, label=str(obs.station_id), 
                zorder=3, markersize=3, color=colors[i], alpha=alpha)


            # Plot ignored lag points
            if np.any(obs.ignore_list):

                ignored_times = obs.time_data[obs.ignore_list > 0]
                ignored_lag = obs.lag[obs.ignore_list > 0]

                plt.scatter(ignored_lag, ignored_times, facecolors='k', edgecolors=plt_handle[0].get_color(), 
                    marker='o', s=8, zorder=4, label='{:s} ignored points'.format(str(obs.station_id)))



        # Plot the Jacchia fit on all observations
        if self.show_jacchia:
            
            time_all = np.sort(np.hstack([obs.time_data for obs in self.observations]))
            time_jacchia = np.linspace(np.min(time_all), np.max(time_all), 1000)
            plt.plot(jacchiaLagFunc(time_jacchia, *self.jacchia_fit), time_jacchia, label='Jacchia fit', 
                zorder=3, color='k', alpha=0.5, linestyle="dashed")


        plt.title('Lags, all stations')

        plt.xlabel('Lag (m)')
        plt.ylabel('Time (s)')

        plt.legend(prop={'size': LEGEND_TEXT_SIZE})
        plt.grid()
        plt.gca().invert_yaxis()

        # Pickle the figure
        if ret_figs:
            fig_pickle_dict["lags_all"] = pickle.dumps(plt.gcf(), protocol=2)

        if self.save_results:
            savePlot(plt, file_name + '_lags_all.' + self.plot_file_type, output_dir)

        if show_plots:
            plt.show()

        else:
            plt.clf()
            plt.close()

        ######################################################################################################



        ### PLOT VELOCITY ###
        ######################################################################################################

        # Possible markers for velocity
        vel_markers = ['x', '+', '.', '2']

        fig, ax1 = plt.subplots()

        vel_max = -np.inf
        vel_min = np.inf

        ht_max = -np.inf
        ht_min = np.inf

        t_max = -np.inf
        t_min = np.inf

        
        first_ignored_plot = True


        # Plot velocities from each observed site
        for i, obs in enumerate(obs_ht_sorted):

            # Mark ignored velocities
            if np.any(obs.ignore_list):

                # Extract data that is not ignored
                ignored_times = obs.time_data[1:][obs.ignore_list[1:] > 0]
                ignored_velocities = obs.velocities[1:][obs.ignore_list[1:] > 0]

                # Set the label only for the first occurence
                if first_ignored_plot:

                    ax1.scatter(ignored_velocities/1000, ignored_times, facecolors='none', edgecolors='k', \
                        zorder=4, s=30, label='Ignored points')

                    first_ignored_plot = False

                else:
                    ax1.scatter(ignored_velocities/1000, ignored_times, facecolors='none', edgecolors='k', \
                        zorder=4, s=30)


            # Plot all point to point velocities
            ax1.scatter(obs.velocities[1:]/1000, obs.time_data[1:], marker=vel_markers[i%len(vel_markers)], 
                c=colors[i].reshape(1,-1), alpha=alpha, label='{:s}'.format(str(obs.station_id)), zorder=3)


            # Determine the max/min velocity and height, as this is needed for plotting both height/time axes
            vel_max = max(np.max(obs.velocities[1:]/1000), vel_max)
            vel_min = min(np.min(obs.velocities[1:]/1000), vel_min)

            ht_max = max(np.max(obs.meas_ht), ht_max)
            ht_min = min(np.min(obs.meas_ht), ht_min)

            t_max = max(np.max(obs.time_data), t_max)
            t_min = min(np.min(obs.time_data), t_min)


        # Plot the velocity calculated from the Jacchia model
        if self.show_jacchia:
            t_vel = np.linspace(t_min, t_max, 1000)
            ax1.plot(jacchiaVelocityFunc(t_vel, self.jacchia_fit[0], self.jacchia_fit[1], self.v_init)/1000, \
                t_vel, label='Jacchia fit', alpha=0.5, color='k')

        plt.title('Velocity')
        ax1.set_xlabel('Velocity (km/s)')
        ax1.set_ylabel('Time (s)')

        ax1.legend(prop={'size': LEGEND_TEXT_SIZE})
        ax1.grid()

        # Set absolute limits for velocities
        vel_min = max(vel_min, -20)
        vel_max = min(vel_max, 100)

        # Set velocity limits to +/- 3 km/s
        ax1.set_xlim([vel_min - 3, vel_max + 3])

        # Set time axis limits
        ax1.set_ylim([t_min, t_max])
        ax1.invert_yaxis()

        # Set the height axis
        ax2 = ax1.twinx()
        ax2.set_ylim(ht_min/1000, ht_max/1000)
        ax2.set_ylabel('Height (km)')

        plt.tight_layout()


        # Pickle the figure
        if ret_figs:
            fig_pickle_dict["velocities"] = pickle.dumps(plt.gcf(), protocol=2)

        if self.save_results:
            savePlot(plt, file_name + '_velocities.' + self.plot_file_type, output_dir)

        if show_plots:
            plt.show()

        else:
            plt.clf()
            plt.close()

        ######################################################################################################


        ### PLOT DISTANCE FROM RADIANT STATE VECTOR POSITION ###
        ######################################################################################################

        fig, ax1 = plt.subplots()

        for i, obs in enumerate(obs_ht_sorted):

            # Extract points that were not ignored
            used_times = obs.time_data[obs.ignore_list == 0]
            used_dists = obs.state_vect_dist[obs.ignore_list == 0]

            # Choose the marker
            marker = plot_markers[i%len(plot_markers)]

            plt_handle = ax1.plot(used_dists/1000, used_times, marker=marker, label=str(obs.station_id), \
                zorder=3, markersize=3, color=colors[i], alpha=alpha)


            # Plot ignored points
            if np.any(obs.ignore_list):
 
                ignored_times = obs.time_data[obs.ignore_list > 0]
                ignored_dists = obs.state_vect_dist[obs.ignore_list > 0]

                ax1.scatter(ignored_dists/1000, ignored_times, facecolors='k', 
                    edgecolors=plt_handle[0].get_color(), marker='o', s=8, zorder=5, \
                    label='{:s} ignored points'.format(str(obs.station_id)))



        # Add the fitted velocity line
        if self.velocity_fit is not None:

            # Get time data range
            t_min = min([np.min(obs.time_data) for obs in self.observations])
            t_max = max([np.max(obs.time_data) for obs in self.observations])

            t_range = np.linspace(t_min, t_max, 100)

            ax1.plot(lineFunc(t_range, *self.velocity_fit)/1000, t_range, label='Velocity fit', \
                linestyle='--', alpha=0.5, zorder=3)


        title = "Distances from state vector"
        if self.estimate_timing_vel:
            if self.timing_res is None:
                title += ", Time residuals not calculated"
            else:
                title += ", Time residuals = {:.3e} s".format(self.timing_res)

        plt.title(title)

        ax1.set_ylabel('Time (s)')
        ax1.set_xlabel('Distance from state vector (km)')
        
        ax1.legend(prop={'size': LEGEND_TEXT_SIZE})
        ax1.grid()
        
        # Set time axis limits
        ax1.set_ylim([t_min, t_max])
        ax1.invert_yaxis()

        # Set the height axis
        ax2 = ax1.twinx()
        ax2.set_ylim(ht_min/1000, ht_max/1000)
        ax2.set_ylabel('Height (km)')


        # Pickle the figure
        if ret_figs:
            fig_pickle_dict["lengths"] = pickle.dumps(plt.gcf(), protocol=2)

        if self.save_results:
            savePlot(plt, file_name + '_lengths.' + self.plot_file_type, output_dir)


        if show_plots:
            plt.show()

        else:
            plt.clf()
            plt.close()

        ######################################################################################################


        ### Plot lat/lon of the meteor ###
        try:    
            # Calculate mean latitude and longitude of all meteor points
            met_lon_mean = meanAngle([x for x in obs.meas_lon for obs in self.observations])
            met_lat_mean = meanAngle([x for x in obs.meas_lat for obs in self.observations])


            # Put coordinates of all sites and the meteor in the one list
            lat_list = [obs.lat for obs in self.observations]
            lat_list.append(met_lat_mean)
            lon_list = [obs.lon for obs in self.observations]
            lon_list.append(met_lon_mean)

            # Put edge points of the meteor in the list
            lat_list.append(self.rbeg_lat)
            lon_list.append(self.rbeg_lon)
            lat_list.append(self.rend_lat)
            lon_list.append(self.rend_lon)
            lat_list.append(self.orbit.lat_ref)
            lon_list.append(self.orbit.lon_ref)


            # Init the map
            m = GroundMap(lat_list, lon_list, border_size=50, color_scheme='light')


            # Create a list of unique stations names, such that if there are multiple stations with identical
            # coordinates but only differ in the suffix, they will be plotted as one station
            station_name_mapping = {}
            for i, obs in enumerate(self.observations):

                # If the station is already in the mapping, skip it
                if obs.station_id in station_name_mapping:
                    continue

                # Check if there are duplicate coordinates
                for obs2 in self.observations[i+1:]:

                    if (obs.lat == obs2.lat) and (obs.lon == obs2.lon):

                        # Only take the common part of the two station names
                        common_name = os.path.commonprefix([obs.station_id, obs2.station_id])

                        # Strip "_" from the end of the common name
                        common_name = common_name.rstrip("_")

                        # Get the difference between the two station names
                        diff1 = obs.station_id[len(common_name):]
                        diff2 = obs2.station_id[len(common_name):]

                        # If the difference is e.g. _1, _2, _3, etc., it is a suffix
                        # Strip out _
                        # This will catch duplicates such as USL00N and USL00N_2
                        if (str(diff1).startswith("_") or str(diff2).startswith("_")) \
                            and ((diff1.strip("_").isdigit()) or (diff2.strip("_").isdigit())):
                        
                            station_name_mapping[obs.station_id] = common_name
                            station_name_mapping[obs2.station_id] = common_name


                # If the station is not in the mapping, add it
                if obs.station_id not in station_name_mapping:
                    station_name_mapping[obs.station_id] = obs.station_id
                        



            # Plot locations of all stations and measured positions of the meteor
            plotted_codes = []
            for i, obs in enumerate(sorted(self.observations, key=lambda x:np.min(x.state_vect_dist), reverse=False)):

                # Plot measured points
                m.plot(obs.meas_lat[obs.ignore_list == 0], obs.meas_lon[obs.ignore_list == 0], c='r')

                # Plot ignored points
                if np.any(obs.ignore_list != 0):
                    m.scatter(obs.meas_lat[obs.ignore_list != 0], obs.meas_lon[obs.ignore_list != 0], c='k', \
                        marker='x', s=5, alpha=0.5)
                    


                station_name = station_name_mapping[obs.station_id]

                # If the station ID is already plotted, skip it
                if station_name in plotted_codes:
                    continue

                # Extract marker type and size multiplier
                marker, sm = markers[i%len(markers)]

                # Plot stations
                m.scatter(obs.lat, obs.lon, s=sm*10, label=str(station_name), marker=marker)
                    
                # Add the station to the list of plotted stations
                plotted_codes.append(station_name)



            # Plot a point marking the final point of the meteor
            m.scatter(self.htmin_lat, self.htmin_lon, c='k', marker='+', s=50, alpha=0.75, label='Lowest height')


            # If there are more than 10 observations, make the legend font smaller
            legend_font_size = LEGEND_TEXT_SIZE
            if len(self.observations) >= 10:
                legend_font_size = 5

            plt.legend(loc='upper left', prop={'size': legend_font_size})



            # Pickle the figure
            if ret_figs:
                fig_pickle_dict["ground_track"] = pickle.dumps(plt.gcf(), protocol=2)

            if self.save_results:
                savePlot(plt, file_name + '_ground_track.' + self.plot_file_type, output_dir)

            if show_plots:
                plt.show()

            else:
                plt.clf()
                plt.close()
        except:
            pass            
        ######################################################################################################

        ### Plot lat/lon of the meteor using OSM ###
        ######################################################################################################
            
        if (self.enable_OSM_plot):

            from wmpl.Utils.PlotMap_OSM import OSMMap
            #import cartopy.crs as ccrs
            #import cartopy.io.img_tiles as cimgt        

            # Calculate mean latitude and longitude of all meteor points
            met_lon_mean = meanAngle([x for x in obs.meas_lon for obs in self.observations])
            met_lat_mean = meanAngle([x for x in obs.meas_lat for obs in self.observations])


            # Put coordinates of all sites and the meteor in the one list
            lat_list = [obs.lat for obs in self.observations]
            lat_list.append(met_lat_mean)
            lon_list = [obs.lon for obs in self.observations]
            lon_list.append(met_lon_mean)

            # Put edge points of the meteor in the list
            lat_list.append(self.rbeg_lat)
            lon_list.append(self.rbeg_lon)
            lat_list.append(self.rend_lat)
            lon_list.append(self.rend_lon)
            lat_list.append(self.orbit.lat_ref)
            lon_list.append(self.orbit.lon_ref)

            # Init the map
            m = OSMMap(lat_list, lon_list, border_size=50, color_scheme='light')


            # Plot locations of all stations and measured positions of the meteor
            for i, obs in enumerate(sorted(self.observations, key=lambda x:x.rbeg_ele, reverse=True)):

<<<<<<< HEAD
        else:
            plt.clf()
            plt.close()
            
        ######################################################################################################

        ### Plot lat/lon of the meteor using OSM ###
        ######################################################################################################
            
        if (self.enable_OSM_plot):

            from wmpl.Utils.PlotMap_OSM import OSMMap
            #import cartopy.crs as ccrs
            #import cartopy.io.img_tiles as cimgt        

            # Calculate mean latitude and longitude of all meteor points
            met_lon_mean = meanAngle([x for x in obs.meas_lon for obs in self.observations])
            met_lat_mean = meanAngle([x for x in obs.meas_lat for obs in self.observations])


            # Put coordinates of all sites and the meteor in the one list
            lat_list = [obs.lat for obs in self.observations]
            lat_list.append(met_lat_mean)
            lon_list = [obs.lon for obs in self.observations]
            lon_list.append(met_lon_mean)

            # Put edge points of the meteor in the list
            lat_list.append(self.rbeg_lat)
            lon_list.append(self.rbeg_lon)
            lat_list.append(self.rend_lat)
            lon_list.append(self.rend_lon)
            lat_list.append(self.orbit.lat_ref)
            lon_list.append(self.orbit.lon_ref)

            # Init the map
            m = OSMMap(lat_list, lon_list, border_size=50, color_scheme='light')


            # Plot locations of all stations and measured positions of the meteor
            for i, obs in enumerate(sorted(self.observations, key=lambda x:x.rbeg_ele, reverse=True)):

=======
>>>>>>> 4b6a1ea3
                # Extract marker type and size multiplier
                marker, sm = markers[i%len(markers)]

                # Plot stations
                m.scatter(obs.lat, obs.lon, s=sm*10, label=str(obs.station_id), marker=marker)

                # Plot measured points
                m.plot(obs.meas_lat[obs.ignore_list == 0], obs.meas_lon[obs.ignore_list == 0], c='r')

                # Plot ignored points
                if np.any(obs.ignore_list != 0):
                    m.scatter(obs.meas_lat[obs.ignore_list != 0], obs.meas_lon[obs.ignore_list != 0], c='k', \
                        marker='x', s=5, alpha=0.5)



            # Plot a point marking the final point of the meteor
            m.scatter(self.rend_lat, self.rend_lon, c='k', marker='+', s=50, alpha=0.75, label='Lowest height')


            # If there are more than 10 observations, make the legend font smaller
            legend_font_size = LEGEND_TEXT_SIZE
            if len(self.observations) >= 10:
                legend_font_size = 5

            plt.legend(loc='upper left', prop={'size': legend_font_size})



            # Pickle the figure
            if ret_figs:
                fig_pickle_dict["OSM_ground_track"] = pickle.dumps(plt.gcf(), protocol=2)

            if self.save_results:
                savePlot(plt, file_name + '_OSM_ground_track.' + self.plot_file_type, output_dir)

            if show_plots:
                plt.show()

            else:
                plt.clf()
                plt.close()            

        ######################################################################################################


        # # Plot angular residuals for every station separately
        # for obs in sorted(self.observations, key=lambda x: x.rbeg_ele, reverse=True):

        #     # Calculate residuals in arcseconds
        #     res = np.degrees(obs.ang_res)*3600

        #     # Mark ignored points
        #     if np.any(obs.ignore_list):

        #         ignored_times = obs.time_data[obs.ignore_list > 0]
        #         ignored_residuals = res[obs.ignore_list > 0]

        #         plt.scatter(ignored_times, ignored_residuals, facecolors='none', edgecolors='k', s=20, \
        #             zorder=4, label='Ignored points')


        #     # Calculate the RMSD of the residuals in arcsec
        #     res_rms = np.degrees(obs.ang_res_std)*3600

        #     # Plot residuals
        #     plt.scatter(obs.time_data, res, label='Angle, RMSD = {:.2f}"'.format(res_rms), s=2, zorder=3)


        #     plt.title('Observed vs. Radiant LoS Residuals, station ' + str(obs.station_id))
        #     plt.ylabel('Angle (arcsec)')
        #     plt.xlabel('Time (s)')

        #     # The lower limit is always at 0
        #     plt.ylim(ymin=0)

        #     plt.grid()
        #     plt.legend(prop={'size': LEGEND_TEXT_SIZE})

        #     if self.save_results:
        #         savePlot(plt, file_name + '_' + str(obs.station_id) + '_angular_residuals.' \
        #             + self.plot_file_type, output_dir)

        #     if show_plots:
        #         plt.show()

        #     else:
        #         plt.clf()
        #         plt.close()


        # Plot angular residuals from all stations
        first_ignored_plot = True
        for i, obs in enumerate(sorted(self.observations, key=lambda x:x.rbeg_ele, reverse=True)):

            # Extract marker type and size multiplier
            marker, sm = markers[i%len(markers)]

            # Calculate residuals in arcseconds
            res = np.degrees(obs.ang_res)*3600

            # Mark ignored points
            if np.any(obs.ignore_list):

                ignored_times = obs.time_data[obs.ignore_list > 0]
                ignored_residuals = res[obs.ignore_list > 0]

                # Plot the label only for the first occurence
                if first_ignored_plot:
                    
                    plt.scatter(ignored_times, ignored_residuals, facecolors='none', edgecolors='k', s=20, \
                        zorder=4, label='Ignored points')

                    first_ignored_plot = False

                else:
                    plt.scatter(ignored_times, ignored_residuals, facecolors='none', edgecolors='k', s=20, \
                        zorder=4)


            # Calculate the RMS of the residuals in arcsec
            res_rms = np.degrees(obs.ang_res_std)*3600

            # Plot residuals
            plt.scatter(obs.time_data, res, s=10*sm, zorder=3, label=str(obs.station_id) + \
                ', RMSD = {:.2f}"'.format(res_rms), marker=marker)


        plt.title('Observed vs. Radiant LoS Residuals, all stations')
        plt.ylabel('Angle (arcsec)')
        plt.xlabel('Time (s)')

        # The lower limit is always at 0
        plt.ylim(ymin=0)

        plt.grid()
        plt.legend(prop={'size': LEGEND_TEXT_SIZE})

        # Pickle the figure
        if ret_figs:
            fig_pickle_dict["all_angular_residuals"] = pickle.dumps(plt.gcf(), protocol=2)

        if self.save_results:
            savePlot(plt, file_name + '_all_angular_residuals.' + self.plot_file_type, output_dir)

        if show_plots:
            plt.show()

        else:
            plt.clf()
            plt.close()



        ######################################################################################################

        ### PLOT ABSOLUTE MAGNITUDES VS TIME, IF ANY ###

        first_ignored_plot = True
        if np.any([obs.absolute_magnitudes is not None for obs in self.observations]):

            # Go through all observations
            for obs in sorted(self.observations, key=lambda x: x.rbeg_ele, reverse=True):

                # Check if the absolute magnitude was given
                if obs.absolute_magnitudes is not None:

                    # Filter out None absolute magnitudes
                    filter_mask = np.array([abs_mag is not None for abs_mag in obs.absolute_magnitudes])

                    # Extract data that is not ignored
                    used_times = obs.time_data[filter_mask & (obs.ignore_list == 0)]
                    used_magnitudes = obs.absolute_magnitudes[filter_mask & (obs.ignore_list == 0)]

                    # Filter out magnitudes fainter than mag 8
                    mag_mask = np.array([abs_mag < 8 for abs_mag in used_magnitudes])
                    
                    # Avoid crash if no magnitudes exceed the threshold
                    if np.any(mag_mask):
                        used_times = used_times[mag_mask]
                        used_magnitudes = used_magnitudes[mag_mask]

                    else:
                        continue


                    plt_handle = plt.plot(used_times, used_magnitudes, marker='x', \
                        label=str(obs.station_id), zorder=3)

                    # Mark ignored absolute magnitudes
                    if np.any(obs.ignore_list):

                        # Extract data that is ignored
                        ignored_times = obs.time_data[filter_mask & (obs.ignore_list > 0)]
                        ignored_magnitudes = obs.absolute_magnitudes[filter_mask & (obs.ignore_list > 0)]

                        plt.scatter(ignored_times, ignored_magnitudes, facecolors='k', \
                            edgecolors=plt_handle[0].get_color(), marker='o', s=8, zorder=4)


            plt.xlabel('Time (s)')
            plt.ylabel('Absolute magnitude')

            plt.gca().invert_yaxis()

            plt.legend(prop={'size': LEGEND_TEXT_SIZE})

            plt.grid()

            # Pickle the figure
            if ret_figs:
                fig_pickle_dict["abs_mag"] = pickle.dumps(plt.gcf(), protocol=2)

            if self.save_results:
                savePlot(plt, file_name + '_abs_mag.' + self.plot_file_type, output_dir)

            if show_plots:
                plt.show()

            else:
                plt.clf()
                plt.close()


        ######################################################################################################


        ### PLOT ABSOLUTE MAGNITUDES VS HEIGHT, IF ANY ###

        first_ignored_plot = True
        if np.any([obs.absolute_magnitudes is not None for obs in self.observations]):

            # Go through all observations
            for obs in sorted(self.observations, key=lambda x: x.rbeg_ele, reverse=True):

                # Check if the absolute magnitude was given
                if obs.absolute_magnitudes is not None:

                    # Filter out None absolute magnitudes
                    filter_mask = np.array([abs_mag is not None for abs_mag in obs.absolute_magnitudes])

                    # Extract data that is not ignored
                    used_heights = obs.model_ht[filter_mask & (obs.ignore_list == 0)]
                    used_magnitudes = obs.absolute_magnitudes[filter_mask & (obs.ignore_list == 0)]

                    # Filter out magnitudes fainter than mag 8
                    mag_mask = np.array([abs_mag < 8 for abs_mag in used_magnitudes])
                    
                    # Avoid crash if no magnitudes exceed the threshold
                    if np.any(mag_mask):
                        used_heights = used_heights[mag_mask]
                        used_magnitudes = used_magnitudes[mag_mask]

                    else:
                        continue

                    plt_handle = plt.plot(used_magnitudes, used_heights/1000, marker='x', \
                        label=str(obs.station_id), zorder=3)

                    # Mark ignored absolute magnitudes
                    if np.any(obs.ignore_list):

                        # Extract data that is ignored
                        ignored_heights = obs.model_ht[filter_mask & (obs.ignore_list > 0)]
                        ignored_magnitudes = obs.absolute_magnitudes[filter_mask & (obs.ignore_list > 0)]

                        plt.scatter(ignored_magnitudes, ignored_heights/1000, facecolors='k', \
                            edgecolors=plt_handle[0].get_color(), marker='o', s=8, zorder=4)


            plt.xlabel('Absolute magnitude')
            plt.ylabel('Height (km)')

            plt.gca().invert_xaxis()

            plt.legend(prop={'size': LEGEND_TEXT_SIZE})

            plt.grid()

            # Pickle the figure
            if ret_figs:
                fig_pickle_dict["abs_mag_ht"] = pickle.dumps(plt.gcf(), protocol=2)

            if self.save_results:
                savePlot(plt, file_name + '_abs_mag_ht.' + self.plot_file_type, output_dir)

            if show_plots:
                plt.show()

            else:
                plt.clf()
                plt.close()


        ######################################################################################################


        # Plot the orbit in 3D
        if self.calc_orbit:

            # Check if the orbit was properly calculated
            if self.orbit.ra_g is not None:

                # Construct a list of orbital elements of the meteor
                orbit_params = np.array([
                    [self.orbit.a, self.orbit.e, np.degrees(self.orbit.i), np.degrees(self.orbit.peri), \
                        np.degrees(self.orbit.node)]
                    ])

                if (output_dir is None) or (file_name is None):
                    plot_path = None
                    save_results = False

                else:
                    plot_path = os.path.join(output_dir, file_name)
                    save_results = self.save_results


                # Run orbit plotting procedure
                plotOrbits(orbit_params, jd2Date(self.jdt_ref, dt_obj=True), save_plots=save_results, \
                    plot_path=plot_path, linewidth=1, color_scheme='light', \
                    plot_file_type=self.plot_file_type)


                plt.tight_layout()

                # Pickle the figure
                if ret_figs:
                    fig_pickle_dict["orbit"] = pickle.dumps(plt.gcf(), protocol=2)


                if show_plots:
                    plt.show()

                else:
                    plt.clf()
                    plt.close()



        # Restore the status of save results scripts and return a dictionary of pickled figure objects
        if ret_figs:
            self.save_results = save_results_prev_status

            return fig_pickle_dict



    def showLoS(self):
        """ Show the stations and the lines of sight solution. """


        # Compute ECI values if they have not been computed
        if self.observations[0].model_eci is None:
            self.calcECIEqAltAz(self.state_vect_mini, self.radiant_eci_mini, self.observations)


        fig = plt.figure()
        ax = fig.add_subplot(111, projection='3d')

        # Calculate the position of the state vector (aka. first point on the trajectory)
        traj_point = self.observations[0].model_eci[0]/1000

        # Calculate the length to the last point on the trajectory
        meteor_len = np.sqrt(np.sum((self.observations[0].model_eci[0]/1000 \
            - self.observations[0].model_eci[-1]/1000)**2))

        # Calculate the plot limits
        x_list = [x_stat for obs in self.observations for x_stat in obs.stat_eci_los[:, 0]/1000]
        x_list.append(traj_point[0])
        y_list = [y_stat for obs in self.observations for y_stat in obs.stat_eci_los[:, 1]/1000]
        y_list.append(traj_point[1])
        z_list = [z_stat for obs in self.observations for z_stat in obs.stat_eci_los[:, 2]/1000]
        z_list.append(traj_point[2])

        x_min, x_max = min(x_list), max(x_list)
        y_min, y_max = min(y_list), max(y_list)
        z_min, z_max = min(z_list), max(z_list)


        # Normalize the plot limits so they are rectangular
        delta_x = x_max - x_min
        delta_y = y_max - y_min
        delta_z = z_max - z_min
        delta_max = max([delta_x, delta_y, delta_z])

        x_diff = delta_max - delta_x
        x_min -= x_diff/2
        x_max += x_diff/2

        y_diff = delta_max - delta_y
        y_min -= y_diff/2
        y_max += y_diff/2

        z_diff = delta_max - delta_z
        z_min -= z_diff/2
        z_max += z_diff/2


        # Plot stations and observations
        for obs in self.observations:

            # Station positions
            ax.scatter(obs.stat_eci_los[:, 0]/1000, obs.stat_eci_los[:, 1]/1000, obs.stat_eci_los[:, 2]/1000,\
                s=20)

            # Plot lines of sight
            for i, (stat_eci_los, meas_eci_los) in enumerate(zip(obs.stat_eci_los, obs.meas_eci_los)):

                # Take every other
                if i%2 == 1:
                    continue

                # Calculate the point on the trajectory
                traj_pt, _, _ = findClosestPoints(stat_eci_los, meas_eci_los, self.state_vect_mini, 
                    self.radiant_eci_mini)

                vect_len = np.sqrt(np.sum((stat_eci_los - traj_pt)**2))/1000

                # Lines of sight
                ax.quiver(stat_eci_los[0]/1000, stat_eci_los[1]/1000, stat_eci_los[2]/1000, 
                    meas_eci_los[0]/1000, meas_eci_los[1]/1000, meas_eci_los[2]/1000, 
                    length=vect_len, normalize=True, arrow_length_ratio=0, color='blue', alpha=0.5)



        # Plot the radiant state vector
        rad_x, rad_y, rad_z = -self.radiant_eci_mini/1000
        rst_x, rst_y, rst_z = traj_point
        ax.quiver(rst_x, rst_y, rst_z, rad_x, rad_y, rad_z, length=meteor_len, normalize=True, color='red', 
            arrow_length_ratio=0.1)

        ax.set_xlim([x_min, x_max])
        ax.set_ylim([y_min, y_max])
        ax.set_zlim([z_min, z_max])


        ax.set_xlabel('X (km)')
        ax.set_ylabel('Y (km)')
        ax.set_zlabel('Z (km)')

        # Change the size of ticks (make them smaller)
        ax.tick_params(axis='both', which='major', labelsize=8)

        plt.show()



    def calcStationIncidentAngles(self, state_vect, radiant_eci, observations):
        """ Calculate angles between the radiant vector and the vector pointing from a station to the 
            initial state vector. 

        Arguments:
            state_vect: [ndarray] (x, y, z) ECI coordinates of the initial state vector (meters).
            radiant_eci: [ndarray] (x, y, z) components of the unit radiant direction vector.
            observations: [list] A list of ObservationPoints objects which hold measurements from individual
                stations.

        Return:
            return: [list] A list of angles (radians) for every station.
        """

        angles = []

        for obs in observations:

            # Calculate the vector pointing from the station to the state vector
            w = vectNorm(state_vect - obs.stat_eci)

            # Calculate the angle between the pointing vector and the radiant vector
            q_r = np.arccos(np.dot(radiant_eci, w))

            angles.append(q_r)


        return angles




    def run(self, _rerun_timing=False, _rerun_bad_picks=False, _mc_run=False, _orig_obs=None, 
        _prev_toffsets=None):
        """ Estimate the trajectory from the given input points. 
        
        Keyword arguments (internal flags, DO NOT SPECIFY MANUALLY!):
            _rerun_timing: [bool] Internal flag. Is it True when everything is recalculated upon estimating 
                the difference in timings, so it breaks the second trajectory run after updating the values
                of R.A., Dec, velocity, etc.
            _rerun_bad_picks: [bool] Internal flag. Is is True when a second pass of trajectory estimation is
                run with bad picks removed, thus improving the solution.
            _mc_run: [bool] Internal flag. True if the solver is calculating the Carlo Run.
            _orig_obs: [list] Used for Monte Carlo. A list of original observations, with no added noise.
                Used for calculating all other parameters after the trajectory with noise has been estimated.
            _prev_toffsets: [ndarray] Internal variable. Used for keeping the initially estimated timing 
                offsets from the first run of the solver. None by default.


        Return:
            traj_best: [Trajectory object] The best trajectory from all Monte Carlo runs. If no Monte Carlo
                runs were preformed, the pure LoS trajectory will be returned.

        """

        # Make sure there are at least 2 stations
        if numStationsNotIgnored(self.observations) < 2:
            
            print('At least 2 sets of measurements from 2 stations are needed to estimate the trajectory!')

            return None


        ### Recompute the reference JD and all times so that the first time starts at 0 ###

        # Determine the first relative time from reference JD
        t0 = min([obs.time_data[0] for obs in self.observations if (not obs.ignore_station) \
            or (not np.all(obs.ignore_list))])

        # If the first time is not 0, normalize times so that the earliest time is 0
        if t0 != 0.0:

            # Offset all times by t0
            for obs in self.observations:
                obs.time_data -= t0


            # Recompute the reference JD to corresponds with t0
            self.jdt_ref = self.jdt_ref + t0/86400.0


        ###################################################################################


        # Determine which station has the reference time (the first time entry is 0 for that station, but
        # do not take the station which has excluded points)
        for i, obs in enumerate(self.observations):

            # Do not take the station with excluded points as the reference one
            if obs.excluded_indx_range:
                continue
            
            if obs.time_data[0] == 0.0:
                self.t_ref_station = i
                break


        ### INTERSECTING PLANES SOLUTION ###
        ######################################################################################################

        self.intersection_list = []

        # Calculate all plane intersections in between all station pairs, only use non-ignored stations
        nonignored_observations = [obs for obs in self.observations if not obs.ignore_station]
        for i, obs1 in enumerate(nonignored_observations):
            for j, obs2 in enumerate(nonignored_observations[i + 1:]):

                # Perform plane intersection
                plane_intersection = PlaneIntersection(obs1, obs2)

                if self.verbose:
                    print('Convergence angle between stations', obs1.station_id, 'and', obs2.station_id)
                    print(' Q =', np.degrees(plane_intersection.conv_angle), 'deg')
                
                self.intersection_list.append(plane_intersection)


        radiant_sum = np.zeros(shape=3)
        weights_sum = 1e-10

        # Sum all radiants ECI positions and weights
        for plane_intersection in self.intersection_list:

            # Add the calculated radiant to the radiant sum
            radiant_sum += plane_intersection.weight*plane_intersection.radiant_eci

            weights_sum += plane_intersection.weight


        # Calculate the average radiant
        avg_radiant = radiant_sum/weights_sum

        # Normalize the radiant vector to a unit vector
        self.avg_radiant = vectNorm(avg_radiant)

        # Calculate the radiant position in RA and Dec
        self.radiant_eq = eci2RaDec(self.avg_radiant)

        if self.verbose:
            print('Multi-Track Weighted IP radiant:', np.degrees(self.radiant_eq))


        # Choose the intersection with the largest convergence angle as the best solution
        # The reason why the average trajectory determined from plane intersections is not taken as the 'seed'
        # for the LoS method is that the state vector cannot be calculated for the average radiant
        self.best_conv_inter = max(self.intersection_list, key=attrgetter('conv_angle'))

        if self.verbose:
            print('Best Convergence Angle IP radiant:', np.degrees(self.best_conv_inter.radiant_eq))


        # Set the 3D position of the radiant line as the state vector, at the beginning point
        self.state_vect = moveStateVector(self.best_conv_inter.cpa_eci, self.best_conv_inter.radiant_eci,
            self.observations)

        # Calculate incident angles between the trajectory and the station
        self.incident_angles = self.calcStationIncidentAngles(self.state_vect, \
            self.best_conv_inter.radiant_eci, self.observations)

        # Join each observation the calculated incident angle
        for obs, inc_angl in zip(self.observations, self.incident_angles):
            obs.incident_angle = inc_angl



        # If there are more than 2 stations, use weights for fitting
        if numStationsNotIgnored(self.observations) > 2:

            # Calculate minimization weights for LoS minimization as squared sines of incident angles
            weights = [np.sin(w)**2 for w in self.incident_angles]

        else:

            # Use unity weights if there are only two stations
            weights = [1.0]*len(self.observations)


        # Set weights to 0 for stations that are not used
        weights = [w if (self.observations[i].ignore_station == False) else 0 for i, w in enumerate(weights)]

        # Set weights to stations
        for w, obs in zip(weights, self.observations):
                obs.weight = w


        # Print weights
        if self.verbose:
            print('LoS statistical weights:')

            for obs in self.observations:
                print("{:>12s}, {:.3f}".format(obs.station_id, obs.weight))

        ######################################################################################################


        if self.verbose:
            print('Intersecting planes solution:', self.state_vect)
            
            print('Minimizing angle deviations...')


        ### LEAST SQUARES SOLUTION ###
        ######################################################################################################

        # Calculate the initial sum and angles deviating from the radiant line
        angle_sum = angleSumMeasurements2Line(self.observations, self.state_vect, \
             self.best_conv_inter.radiant_eci, weights=weights, \
             gravity=(_rerun_timing and self.gravity_correction), gravity_factor=self.gravity_factor, 
             v0z=self.v0z
             )

        if self.verbose:
            print('Initial angle sum:', angle_sum)


        # Set the initial guess for the state vector and the radiant from the intersecting plane solution
        p0 = np.r_[self.state_vect, self.best_conv_inter.radiant_eci]

        # Perform the minimization of angle deviations. The gravity will only be compansated for after the
        #   initial estimate of timing differences
        minimize_solution = scipy.optimize.minimize(minimizeAngleCost, p0, args=(self.observations, weights, 
            (_rerun_timing and self.gravity_correction), self.gravity_factor, self.v0z), method="Nelder-Mead")

        # NOTE
        # Other minimization methods were tried as well, but all produce higher fit residuals than Nelder-Mead.
        # Tried:
        # - Powell, CS, BFGS - larger residuals
        # - Least Squares - large residuals
        # - Basinhopping with NM seed solution - long time to execute with no improvement


        # If the minimization diverged, bound the solution to +/-10% of state vector
        if np.max(np.abs(minimize_solution.x[:3] - self.state_vect)/self.state_vect) > 0.1:

            print('WARNING! Unbounded state vector optimization failed!')
            print('Trying bounded minimization to +/-10% of state vector position.')

            # Limit the minimization to 10% of original estimation in the state vector
            bounds = []
            for val in self.state_vect:
                bounds.append(sorted([0.9*val, 1.1*val]))

            # Bound the radiant vector to +/- 25% of original vales, per each ECI coordinate
            for val in self.best_conv_inter.radiant_eci:
                bounds.append(sorted([0.75*val, 1.25*val]))

            print('BOUNDS:', bounds)
            print('p0:', p0)
            minimize_solution = scipy.optimize.minimize(minimizeAngleCost, p0, args=(self.observations, \
                weights, (_rerun_timing and self.gravity_correction), self.gravity_factor, self.v0z), 
                bounds=bounds, method='SLSQP')


        if self.verbose:
            print('Minimization info:')
            print(' Message:', minimize_solution.message)
            print(' Iterations:', minimize_solution.nit)
            print(' Success:', minimize_solution.success)
            print(' Final function value:', minimize_solution.fun)


        # Set the minimization status
        self.los_mini_status = minimize_solution.success

        # If the minimization succeded
        if minimize_solution.success:
        
            # Unpack the solution
            self.state_vect_mini, self.radiant_eci_mini = np.hsplit(minimize_solution.x, 2)

            # Set the state vector to the position of the highest point projected on the radiant line
            self.state_vect_mini = moveStateVector(self.state_vect_mini, self.radiant_eci_mini, 
                self.observations)

            # Normalize radiant direction
            self.radiant_eci_mini = vectNorm(self.radiant_eci_mini)

            # Convert the minimized radiant solution to RA and Dec
            self.radiant_eq_mini = eci2RaDec(self.radiant_eci_mini)

            if self.verbose:
                print('Position and radiant LMS solution:')
                print(' State vector:', self.state_vect_mini)
                print(' Ra', np.degrees(self.radiant_eq_mini[0]), 'Dec:', np.degrees(self.radiant_eq_mini[1]))

        else:

            print('Angle minimization failed altogether!')

            # If the solution did not succeed, set the values to intersecting plates solution
            self.radiant_eci_mini = self.best_conv_inter.radiant_eci

            # Normalize radiant direction
            self.radiant_eci_mini = vectNorm(self.radiant_eci_mini)

            # Convert the minimized radiant solution to RA and Dec
            self.radiant_eq_mini = eci2RaDec(self.radiant_eci_mini)

            # Calculate the state vector
            self.state_vect_mini = moveStateVector(self.state_vect, self.radiant_eci_mini, 
                self.observations)

        ######################################################################################################


        # If running a Monte Carlo run, switch the observations to the original ones, so the noise does not 
        # influence anything except the radiant position
        if (_mc_run or _rerun_timing) and (_orig_obs is not None):
                
            # Store the noisy observations for later
            self.obs_noisy = list(self.observations)

            # Replace the noisy observations with original observations
            self.observations = _orig_obs


            # If this is the run of recalculating the parameters after updating the timing, preserve the
            # timing as well
            if _rerun_timing:
                for obs, obs_noise in zip(self.observations, self.obs_noisy):
                    obs.time_data = np.copy(obs_noise.time_data)


        # Calculate velocity at each point
        self.calcVelocity(self.state_vect_mini, self.radiant_eci_mini, self.observations, weights)


        if self.verbose and self.estimate_timing_vel:
            print('Estimating initial velocity and timing differences...')



        # # Show the pre-time corrected time vs. length
        # if not _rerun_timing:

        #     ### PLOT DISTANCE FROM RADIANT STATE VECTOR POSITION ###
        #     ######################################################################################################
        #     for obs in self.observations:

        #         # Extract points that were not ignored
        #         used_times = obs.time_data[obs.ignore_list == 0]
        #         used_dists = obs.state_vect_dist[obs.ignore_list == 0]

        #         plt_handle = plt.plot(used_dists/1000, used_times, marker='x', label=str(obs.station_id), \
        #             zorder=3)


        #         # Plot ignored points
        #         if np.any(obs.ignore_list):

        #             ignored_times = obs.time_data[obs.ignore_list > 0]
        #             ignored_dists = obs.state_vect_dist[obs.ignore_list > 0]
                        
        #             plt.scatter(ignored_dists/1000, ignored_times, facecolors='k', \
        #                 edgecolors=plt_handle[0].get_color(), marker='o', s=8, zorder=4, \
        #                 label='{:s} ignored points'.format(str(obs.station_id)))


        #     plt.title("Distances from state vector, before time correction")

        #     plt.ylabel('Time (s)')
        #     plt.xlabel('Distance from state vector (km)')
            
        #     plt.legend()
        #     plt.grid()
        #     plt.gca().invert_yaxis()

        #     plt.tight_layout()

        #     plt.show()


        # Calculate the lag ONLY if it was not calculated during timing estimation
        if self.observations[0].lag is None:

            # Calculate lag
            self.calcLag(self.observations)
            

        # Estimate the timing difference between stations and the initial velocity and update the time
        (
            self.timing_minimization_successful, 
            self.velocity_fit, 
            self.v_init, 
            self.v_init_stddev,
            self.time_diffs, 
            self.observations 
        ) = self.estimateTimingAndVelocity(
            self.observations, 
            weights,
            estimate_timing_vel=self.estimate_timing_vel
            )


        # If estimating the timing failed, skip any further steps
        if not self.timing_minimization_successful:
            print('unable to minimise timing')
            return None


        # Calculate velocity at each point with updated timings
        self.calcVelocity(self.state_vect_mini, self.radiant_eci_mini, self.observations, weights,
            calc_res=_rerun_timing)


        ### RERUN THE TRAJECTORY ESTIMATION WITH UPDATED TIMINGS ###
        ######################################################################################################

        # Runs only in the first pass of trajectory estimation and estimates timing offsets between stations
        if not _rerun_timing:

            # Assign the initial timing differences
            if not _rerun_bad_picks:
                self.time_diffs_final = self.time_diffs

            else:
                # Assign the timing differences after bad pick removal
                self.time_diffs_final += self.time_diffs


            # After the timing has been estimated, everything needs to be recalculated from scratch
            if self.estimate_timing_vel:


                # If doing a Monte Carlo run, switch back to noisy observations
                if _mc_run and (_orig_obs is not None):

                    # Keep the updated timings
                    for obs, obs_noise in zip(self.observations, self.obs_noisy):
                        obs_noise.time_data = np.copy(obs.time_data)

                    # Switch back to noisy observations, but with updated timing
                    self.observations = self.obs_noisy


                # Make a copy of observations
                temp_observations = copy.deepcopy(self.observations)

                
                # Reset the observation points
                self.observations = []

                if self.verbose:
                    print()
                    print("---------------------------------------------------------------------------------")
                    print("Updating the solution after the timing estimation...")
                    print("---------------------------------------------------------------------------------")

                # Reinitialize the observations with proper timing
                for obs in temp_observations:
                    self.infillWithObs(obs)

                
                # Re-run the trajectory estimation with updated timings. This will update all calculated
                # values up to this point
                self.run(_rerun_timing=True, _prev_toffsets=self.time_diffs, _orig_obs=_orig_obs)


        else:

            # In the second pass with updated timings, calculate the final timing offsets
            self.time_diffs_final += self.time_diffs


            return None


        ######################################################################################################


        # If running a Monte Carlo runs, switch the observations to the original ones, so noise does not 
        # infuence anything except the radiant position
        if _mc_run and (_orig_obs is not None):
                
            # Store the noisy observations for later
            self.obs_noisy = list(self.observations)

            # Replace the noisy observations with original observations
            self.observations = _orig_obs

            # Keep the updated timings
            for obs, obs_noise in zip(self.observations, self.obs_noisy):
                obs.time_data = np.copy(obs_noise.time_data)



        # If the stations have no time overlap at all, skip further computations
        if len([obs for obs in self.observations if not obs.ignore_station]) < 2:
            return None


        # Do a Jacchia exponential fit to the lag, per every station
        self.jacchia_fit = self.fitJacchiaLag(self.observations)

        # Calculate latitude, longitude and altitude of each point closest to the radiant line, in WGS84
        self.calcLLA(self.state_vect_mini, self.radiant_eci_mini, self.observations)


        # Compute the initial velocity as the average velocity of all points above the given height
        #   (optional)
        if self.v_init_ht is not None:
            v_ht_avg, intercept_ht_avg = self.calcAvgVelocityAboveHt(self.observations, 1000*self.v_init_ht, \
                weights)

            # Assign this average velocity as the initial velocity if the fit was successful
            if v_ht_avg is not None:
                
                self.v_init = v_ht_avg
                self.velocity_fit = [self.v_init, intercept_ht_avg]

                # Recalculate the lag
                self.calcLag(self.observations, velocity_fit=self.velocity_fit)

                # Refit jacchia lag fit
                self.jacchia_fit = self.fitJacchiaLag(self.observations)


        # Calculate ECI positions of the CPA on the radiant line, RA and Dec of the points on the radiant
        # line as seen by the observers, the corresponding azimuth and elevation, and set arrays model_fit1 
        # and model_fit2 to be of the same type as the input parameters meas1 and meas2
        self.calcECIEqAltAz(self.state_vect_mini, self.radiant_eci_mini, self.observations)


        # Calculate horizontal, vertical and angular residuals from the lines of sight to the radiant line
        self.calcAllResiduals(self.state_vect_mini, self.radiant_eci_mini, self.observations)

        # Calculate absolute magnitudes
        self.calcAbsMagnitudes()


        ### REMOVE BAD PICKS AND RECALCULATE ###
        ######################################################################################################

        if self.filter_picks:
            if (not _rerun_bad_picks):

                picks_rejected = 0

                # Remove all picks which deviate more than N sigma in angular residuals
                for obs in self.observations:

                    # Find the indicies of picks which are within N sigma
                    good_picks = obs.ang_res < (np.mean(obs.ang_res) \
                        + self.reject_n_sigma_outliers*obs.ang_res_std)

                    # If the number of good picks is below 4, do not remove any picks
                    if np.count_nonzero(good_picks) < 4:
                        continue

                    # Check if any picks were removed
                    if np.count_nonzero(good_picks) < len(obs.ang_res):
                        picks_rejected += len(obs.ang_res) - np.count_nonzero(good_picks)

                        # Ignore bad picks
                        obs.ignore_list[~good_picks] = 1


                # Run only if some picks were rejected
                if picks_rejected:

                    # Make a copy of observations
                    temp_observations = copy.deepcopy(self.observations)
                    
                    # Reset the observation points
                    self.observations = []

                    if self.verbose:
                        print()
                        print("---------------------------------------------------------------------------------")
                        print("Updating the solution after rejecting", picks_rejected, "bad picks...")
                        print("---------------------------------------------------------------------------------")

                    # Reinitialize the observations without the bad picks
                    for obs in temp_observations:
                        self.infillWithObs(obs)

                    
                    # Re-run the trajectory estimation with updated timings. This will update all calculated
                    # values up to this point
                    self.run(_rerun_bad_picks=True, _prev_toffsets=self.time_diffs_final)

                else:
                    if self.verbose:
                        print("All picks are within 3 sigma...")


            else:

                # In the second pass, return None
                return None

        ######################################################################################################

        # If the time fit failed, stop further computations
        if not self.timing_minimization_successful:
            return None


        ### CALCULATE ORBIT ###
        ######################################################################################################

        if self.calc_orbit:

            # Calculate average velocity and average ECI position of the trajectory
            self.v_avg, self.state_vect_avg, self.jd_avg = self.calcAverages(self.observations)


            # Calculate the orbit of the meteor
            # If the LoS estimation failed, then the plane intersection solution will be used for the orbit,
            # which needs to have fixed stations and the average velocity should be the reference velocity
            self.orbit = calcOrbit(self.radiant_eci_mini, self.v_init, self.v_avg, self.state_vect_mini, \
                self.rbeg_jd, stations_fixed=(not minimize_solution.success), \
                reference_init=minimize_solution.success, v_init_stddev_direct=self.v_init_stddev)

            if self.verbose:
                print(self.orbit.__repr__(v_init_ht=self.v_init_ht))


        ######################################################################################################


        # Break if doing a Monte Carlo run
        if _mc_run:
            return None


        if self.monte_carlo:

            # Do a Monte Carlo estimate of the uncertainties in all calculated parameters
            traj_best, uncertainties = monteCarloTrajectory(self, mc_runs=self.mc_runs, \
                mc_pick_multiplier=self.mc_pick_multiplier, noise_sigma=self.mc_noise_std, \
                geometric_uncert=self.geometric_uncert, plot_results=self.save_results, \
                mc_cores=self.mc_cores)


            ### Save uncertainties to the trajectory object ###
            if uncertainties is not None:
                traj_uncer = copy.deepcopy(uncertainties)

                # Remove the list of all MC trajectires (it is unecessarily big)
                traj_uncer.mc_traj_list = []

                # Set the uncertainties to the best trajectory (maintain compatibility with older version 
                #   before the typo fix)
                traj_best.uncertainties = traj_uncer
                traj_best.uncertanties = traj_uncer

            ######


            # Copy uncertainties to the geometrical trajectory
            self = copyUncertainties(traj_best, self)


        else:
            uncertainties = None


        #### SAVE RESULTS ###
        ######################################################################################################

        # Compute the trajectory ID
        if (self.traj_id is None) or (self.traj_id == "None"):
            self.traj_id = generateTrajectoryID(self)

        if self.monte_carlo:
            traj_best = addTrajectoryID(traj_best)


        if self.save_results or self.show_plots:

            # Save Monte Carlo results
            if self.monte_carlo:

                traj_best.save_results = self.save_results
                traj_best.show_plots = self.show_plots

                # Monte Carlo output directory
                mc_output_dir = os.path.join(self.output_dir, 'Monte Carlo')
                mc_file_name = self.file_name + "_mc"


                if self.save_results:

                    if self.verbose:
                        print('Saving Monte Carlo results...')

                    # Save the picked trajectory structure with Monte Carlo points
                    savePickle(traj_best, mc_output_dir, mc_file_name + '_trajectory.pickle')
                    
                    # Save the uncertainties
                    savePickle(uncertainties, mc_output_dir, mc_file_name + '_uncertainties.pickle')

                    # Save trajectory report
                    traj_best.saveReport(mc_output_dir, mc_file_name + '_report.txt', \
                        uncertainties=uncertainties, verbose=self.verbose)

                # Save and show plots
                traj_best.savePlots(mc_output_dir, mc_file_name, show_plots=self.show_plots)


            ## Save original picks results
            if self.save_results:

                if self.verbose:
                    print('Saving results with original picks...')

                # Save the picked trajectory structure with original points
                savePickle(self, self.output_dir, self.file_name + '_trajectory.pickle')

                # Save trajectory report with original points
                self.saveReport(self.output_dir, self.file_name + '_report.txt', \
                        uncertainties=uncertainties, verbose = not self.monte_carlo)


            # Save and show plots
            self.savePlots(self.output_dir, self.file_name, \
                show_plots=(self.show_plots and not self.monte_carlo))
            

        ######################################################################################################



        ## SHOW PLANE INTERSECTIONS AND LoS PLOTS ###
        #####################################################################################################

        # # Show the plane intersection
        # if self.show_plots:
        #   self.best_conv_inter.show()


        # # Show lines of sight solution in 3D
        # if self.show_plots:
        #   self.showLoS()


        #####################################################################################################


        # Return the best trajectory
        if self.monte_carlo:
            return traj_best

        else:
            return self





if __name__ == "__main__":

    ### TEST CASE ###
    ##########################################################################################################

    import time
    from wmpl.Utils.TrajConversions import equatorialCoordPrecession_vect, J2000_JD

    ## TEST EVENT
    ###############
    # Reference julian date
    jdt_ref = 2458601.365760937799

    # Inputs are RA/Dec
    meastype = 1

    # Measurements
    station_id1 = "RU0001"
    time1 = np.array([0.401190, 0.441190, 0.481190, 0.521190, 0.561190, 0.601190, 0.641190, 0.681190, 
                      0.721190, 0.761190, 0.801190, 0.841190, 0.881190, 0.921190, 0.961190, 1.001190, 
                      1.041190, 1.081190, 1.121190, 1.161190, 1.201190, 1.241190, 1.281190, 1.321190, 
                      1.361190, 1.401190, 1.441190, 1.561190, 1.601190, 1.641190, 1.721190, 1.761190, 
                      1.841190])
    ra1 = np.array([350.35970, 350.71676, 351.29184, 351.58998, 352.04673, 352.50644, 352.91289, 353.37336, 
                    353.80532, 354.23339, 354.69277, 355.07317, 355.49321, 355.93473, 356.32148, 356.74755, 
                    357.13866, 357.51363, 357.89944, 358.34052, 358.72626, 359.11597, 359.53391, 359.88343, 
                      0.35106,   0.71760,   1.05526,   2.17105,   2.58634,   2.86315,   3.58752,   3.90806, 
                      4.48084])
    dec1 = np.array([+74.03591, +73.94472, +73.80889, +73.73877, +73.59830, +73.46001, +73.35001, +73.22812, 
                     +73.10211, +72.98779, +72.84568, +72.72924, +72.59691, +72.46677, +72.33622, +72.18147, 
                     +72.04381, +71.91015, +71.77648, +71.63370, +71.47512, +71.32664, +71.16185, +71.03236, 
                     +70.84506, +70.67285, +70.54194, +70.01219, +69.80856, +69.69043, +69.38316, +69.23522, 
                     +68.93025])


    station_id2 = "RU0002"
    time2 = np.array([0.000000, 0.040000, 0.080000, 0.120000, 0.160000, 0.200000, 0.240000, 0.280000, 
                      0.320000, 0.360000, 0.400000, 0.440000, 0.480000, 0.520000, 0.560000, 0.600000, 
                      0.640000, 0.680000, 0.720000, 0.760000, 0.800000, 0.840000, 0.880000, 0.920000, 
                      0.960000, 1.000000, 1.040000, 1.080000, 1.120000, 1.160000, 1.200000, 1.240000, 
                      1.280000, 1.320000, 1.360000, 1.400000, 1.440000, 1.480000, 1.520000, 1.560000, 
                      1.600000, 1.640000, 1.680000, 1.720000, 1.760000, 1.800000, 1.840000, 1.880000, 
                      1.920000, 1.960000, 2.000000, 2.040000, 2.080000, 2.120000, 2.160000, 2.200000, 
                      2.240000, 2.280000, 2.320000, 2.360000, 2.400000, 2.440000, 2.480000, 2.520000,])
    ra2 = np.array([ 81.27325, 81.20801, 81.06648, 81.03509, 80.93281, 80.87338, 80.74776, 80.68456, 
                     80.60038, 80.52306, 80.45021, 80.35990, 80.32309, 80.21477, 80.14311, 80.06967, 
                     79.98169, 79.92234, 79.84210, 79.77507, 79.72752, 79.62422, 79.52738, 79.48236, 
                     79.39613, 79.30580, 79.23434, 79.20863, 79.12019, 79.03670, 78.94849, 78.89223, 
                     78.84252, 78.76605, 78.69339, 78.64799, 78.53858, 78.53906, 78.47469, 78.39496, 
                     78.33473, 78.25761, 78.23964, 78.17867, 78.16914, 78.07010, 78.04741, 77.95169, 
                     77.89130, 77.85995, 77.78812, 77.76807, 77.72458, 77.66024, 77.61543, 77.54208, 
                     77.50465, 77.45944, 77.43200, 77.38361, 77.36004, 77.28842, 77.27131, 77.23300])
    dec2 = np.array([+66.78618, +66.66040, +66.43476, +66.21971, +66.01550, +65.86401, +65.63294, +65.43265, 
                     +65.25161, +65.01655, +64.83118, +64.62955, +64.45051, +64.23361, +64.00504, +63.81778, 
                     +63.61334, +63.40714, +63.19009, +62.98101, +62.76420, +62.52019, +62.30266, +62.05585, 
                     +61.84240, +61.60207, +61.40390, +61.22904, +60.93950, +60.74076, +60.53772, +60.25602, 
                     +60.05801, +59.83635, +59.59978, +59.37846, +59.10216, +58.88266, +58.74728, +58.45432, 
                     +58.18503, +57.97737, +57.72030, +57.55891, +57.31933, +56.98481, +56.85845, +56.58652, 
                     +56.36153, +56.15409, +55.88252, +55.66986, +55.46593, +55.20145, +54.91643, +54.69826, 
                     +54.49443, +54.25651, +54.06386, +53.86395, +53.70069, +53.47312, +53.33715, +53.20272])

    # Convert measurement to radians
    ra1 = np.radians(ra1)
    dec1 = np.radians(dec1)

    ra2 = np.radians(ra2)
    dec2 = np.radians(dec2)

    ###

    ### SITES INFO

    lon1 = np.radians(37.315140)
    lat1 = np.radians(44.890740)
    ele1 = 26.00

    lon2 = np.radians(38.583580)
    lat2 = np.radians(44.791620)
    ele2 = 240.00

    ###


    # Init new trajectory solving
    traj_solve = Trajectory(jdt_ref, meastype=meastype, save_results=False, monte_carlo=False, show_plots=False)

    # Set input points for the first site
    traj_solve.infillTrajectory(ra1, dec1, time1, lat1, lon1, ele1, station_id=station_id1)

    # Set input points for the second site
    traj_solve.infillTrajectory(ra2, dec2, time2, lat2, lon2, ele2, station_id=station_id2)

    traj_solve.run()

    ###############


    # TEST
    fig_pickle_dict = traj_solve.savePlots(None, None, show_plots=False, ret_figs=True)

    for key in fig_pickle_dict:
        print(key)
        fig = pickle.loads(fig_pickle_dict[key])<|MERGE_RESOLUTION|>--- conflicted
+++ resolved
@@ -5535,50 +5535,6 @@
             # Plot locations of all stations and measured positions of the meteor
             for i, obs in enumerate(sorted(self.observations, key=lambda x:x.rbeg_ele, reverse=True)):
 
-<<<<<<< HEAD
-        else:
-            plt.clf()
-            plt.close()
-            
-        ######################################################################################################
-
-        ### Plot lat/lon of the meteor using OSM ###
-        ######################################################################################################
-            
-        if (self.enable_OSM_plot):
-
-            from wmpl.Utils.PlotMap_OSM import OSMMap
-            #import cartopy.crs as ccrs
-            #import cartopy.io.img_tiles as cimgt        
-
-            # Calculate mean latitude and longitude of all meteor points
-            met_lon_mean = meanAngle([x for x in obs.meas_lon for obs in self.observations])
-            met_lat_mean = meanAngle([x for x in obs.meas_lat for obs in self.observations])
-
-
-            # Put coordinates of all sites and the meteor in the one list
-            lat_list = [obs.lat for obs in self.observations]
-            lat_list.append(met_lat_mean)
-            lon_list = [obs.lon for obs in self.observations]
-            lon_list.append(met_lon_mean)
-
-            # Put edge points of the meteor in the list
-            lat_list.append(self.rbeg_lat)
-            lon_list.append(self.rbeg_lon)
-            lat_list.append(self.rend_lat)
-            lon_list.append(self.rend_lon)
-            lat_list.append(self.orbit.lat_ref)
-            lon_list.append(self.orbit.lon_ref)
-
-            # Init the map
-            m = OSMMap(lat_list, lon_list, border_size=50, color_scheme='light')
-
-
-            # Plot locations of all stations and measured positions of the meteor
-            for i, obs in enumerate(sorted(self.observations, key=lambda x:x.rbeg_ele, reverse=True)):
-
-=======
->>>>>>> 4b6a1ea3
                 # Extract marker type and size multiplier
                 marker, sm = markers[i%len(markers)]
 
