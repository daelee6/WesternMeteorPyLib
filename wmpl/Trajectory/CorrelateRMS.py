""" Script which automatically pairs meteor observations from different RMS stations and computes
    trajectories. 
"""

from __future__ import print_function, division, absolute_import

import os
import sys
import re
import argparse
import json
import copy
import datetime
import shutil
import time
import signal
import multiprocessing

import numpy as np

from wmpl.Formats.CAMS import loadFTPDetectInfo
from wmpl.Trajectory.CorrelateEngine import TrajectoryCorrelator, TrajectoryConstraints
from wmpl.Utils.Math import generateDatetimeBins
from wmpl.Utils.OSTools import mkdirP
from wmpl.Utils.Pickling import loadPickle, savePickle
from wmpl.Utils.TrajConversions import jd2Date
from wmpl.Trajectory.CorrelateEngine import MAX_STATIONS


### CONSTANTS ###

# Name of the ouput trajectory directory
OUTPUT_TRAJ_DIR = "trajectories"

# Name of json file with the list of processed directories
JSON_DB_NAME = "processed_trajectories.json"

# Auto run frequency (hours)
AUTO_RUN_FREQUENCY = 6

### ###



class TrajectoryReduced(object):
    def __init__(self, traj_file_path, json_dict=None, traj_obj=None):
        """ Reduced representation of the Trajectory object which helps to save memory. 

        Arguments:
            traj_file_path: [str] Full path to the trajectory object.

        Keyword arguments:
            json_dict: [dict] Load values from a dictionary instead of a traj pickle file. None by default,
                in which case a traj pickle file will be loaded.
            traj_obj: [Trajectory instance] Load values from a full Trajectory object, instead from the disk.
                None by default.
        """

        # Load values from a JSON pickle file
        if json_dict is None:

            if traj_obj is None:

                # Full path to the trajectory object (saved to it can be loaded later if needed)
                self.traj_file_path = traj_file_path

                # Load the trajectory object
                try:
                    traj = loadPickle(*os.path.split(traj_file_path))
                except EOFError:
                    print("Pickle file could not be loaded:", traj_file_path)
                    return None

            else:

                # Load values from a given trajectory file
                traj = traj_obj
                self.traj_file_path = os.path.join(traj.output_dir, traj.file_name + "_trajectory.pickle")


            # Reference Julian date (beginning of the meteor)
            self.jdt_ref = traj.jdt_ref

            # ECI coordinates of the state vector computed through minimization
            if traj.state_vect_mini is None:
                self.state_vect_mini = None
            else:
                self.state_vect_mini = traj.state_vect_mini.tolist()

            # Apparent radiant vector computed through minimization
            if traj.radiant_eci_mini is None:
                self.radiant_eci_mini = None
            else:
                self.radiant_eci_mini = traj.radiant_eci_mini.tolist()

            # Initial and average velocity
            self.v_init = traj.v_init
            self.v_avg = traj.v_avg

            # Coordinates of the first point (observed)
            self.rbeg_lat = traj.rbeg_lat
            self.rbeg_lon = traj.rbeg_lon
            self.rbeg_ele = traj.rbeg_ele
            self.rbeg_jd = traj.rbeg_jd

            # Coordinates of the last point (observed)
            self.rend_lat = traj.rend_lat
            self.rend_lon = traj.rend_lon
            self.rend_ele = traj.rend_ele
            self.rend_jd = traj.rend_jd

            # Save the gravity factor
            self.gravity_factor = traj.gravity_factor

            # Save the vertical velocity v0z
            self.v0z = traj.v0z

            # Stations participating in the solution
            self.participating_stations = sorted([obs.station_id for obs in traj.observations \
                if obs.ignore_station == False])

            # Ignored stations
            self.ignored_stations = sorted([obs.station_id for obs in traj.observations \
                if obs.ignore_station == True])


        # Load values from a dictionary
        else:
            self.__dict__ = json_dict



class DatabaseJSON(object):
    def __init__(self, db_file_path):

        self.db_file_path = db_file_path

        # List of processed directories (keys are station codes, values are relative paths to night 
        #   directories)
        self.processed_dirs = {}

        # List of paired observations as a part of a trajectory (keys are station codes, values are unique 
        #   observation IDs)
        self.paired_obs = {}

        # List of processed trajectories (keys are trajectory reference julian dates, values are \
        #   TrajectoryReduced objects)
        self.trajectories = {}

        # List of failed trajectories (keys are trajectory reference julian dates, values are \
        #   TrajectoryReduced objects)
        self.failed_trajectories = {}

        # Load the database from a JSON file
        self.load()


    def load(self):
        """ Load the database from a JSON file. """

        if os.path.exists(self.db_file_path):
            with open(self.db_file_path) as f:

                db_file_path_bak = self.db_file_path

                # Load the value from the database
                self.__dict__ = json.load(f)

                # Overwrite the database path
                self.db_file_path = db_file_path_bak

                # Convert trajectories from JSON to TrajectoryReduced objects
                for traj_dict_str in ["trajectories", "failed_trajectories"]:
                    traj_dict = getattr(self, traj_dict_str)
                    trajectories_obj_dict = {}
                    for traj_json in traj_dict:
                        traj_reduced_tmp = TrajectoryReduced(None, json_dict=traj_dict[traj_json])

                        trajectories_obj_dict[traj_reduced_tmp.jdt_ref] = traj_reduced_tmp

                    # Set the trajectory dictionary
                    setattr(self, traj_dict_str, trajectories_obj_dict)


    def save(self):
        """ Save the database of processed meteors to disk. """

        # Back up the existing data base
        db_bak_file_path = self.db_file_path + ".bak"
        if os.path.exists(self.db_file_path):
            shutil.copy2(self.db_file_path, db_bak_file_path)

        # Save the data base
        with open(self.db_file_path, 'w') as f:
            self2 = copy.deepcopy(self)

            # Convert reduced trajectory objects to JSON objects
            self2.trajectories = {key: self.trajectories[key].__dict__ for key in self.trajectories}
            self2.failed_trajectories = {key: self.failed_trajectories[key].__dict__ \
                for key in self.failed_trajectories}

            f.write(json.dumps(self2, default=lambda o: o.__dict__, indent=4, sort_keys=True))

        # Remove the backup file
        if os.path.exists(db_bak_file_path):
            os.remove(db_bak_file_path)


    def addProcessedDir(self, station_name, rel_proc_path):
        """ Add the processed directory to the list. """

        if station_name in self.processed_dirs:
            if not rel_proc_path in self.processed_dirs[station_name]:
                self.processed_dirs[station_name].append(rel_proc_path)


    def addPairedObservation(self, met_obs):
        """ Mark the given meteor observation as paired in a trajectory. """

        if met_obs.station_code not in self.paired_obs:
            self.paired_obs[met_obs.station_code] = []

        if met_obs.id not in self.paired_obs[met_obs.station_code]:
            self.paired_obs[met_obs.station_code].append(met_obs.id)


    def checkObsIfPaired(self, met_obs):
        """ Check if the given observation has been paired to a trajectory or not. """

        if met_obs.station_code in self.paired_obs:
            return (met_obs.id in self.paired_obs[met_obs.station_code])

        else:
            return False


    def checkTrajIfFailed(self, traj):
        """ Check if the given trajectory has been computed with the same observations and has failed to be
            computed before.

        """

        # Check if the reference time is in the list of failed trajectories
        if traj.jdt_ref in self.failed_trajectories:

            # Get the failed trajectory object
            failed_traj = self.failed_trajectories[traj.jdt_ref]

            # Check if the same observations participate in the failed trajectory as in the trajectory that
            #   is being tested
            all_match = True
            for obs in traj.observations:
                
                if not ((obs.station_id in failed_traj.participating_stations) \
                    or (obs.station_id in failed_traj.ignored_stations)):

                    all_match = False
                    break

            # If the same stations were used, the trajectory estimation failed before
            if all_match:
                return True


        return False


    def addTrajectory(self, traj_file_path, traj_obj=None, failed=False):
        """ Add a computed trajectory to the list. 
    
        Arguments:
            traj_file_path: [str] Full path the trajectory object.

        Keyword arguments:
            traj_obj: [bool] Instead of loading a traj object from disk, use the given object.
            failed: [bool] Add as a failed trajectory. False by default.
        """

        # Load the trajectory from disk
        if traj_obj is None:

            # Init the reduced trajectory object
            traj_reduced = TrajectoryReduced(traj_file_path)

            # Skip if failed
            if traj_reduced is None:
                return None

            if not hasattr(traj_reduced, "jdt_ref"):
                return None

        else:

            # Use the provided trajectory object
            traj_reduced = traj_obj


        # Choose to which dictionary the trajectory will be added
        if failed:
            traj_dict = self.failed_trajectories

        else:
            traj_dict = self.trajectories


        # Add the trajectory to the list (key is the reference JD)
        if traj_reduced.jdt_ref not in traj_dict:
            traj_dict[traj_reduced.jdt_ref] = traj_reduced



    def removeTrajectory(self, traj_reduced):
        """ Remove the trajectory from the data base and disk. """

        # Remove the trajectory data base entry
        if traj_reduced.jdt_ref in self.trajectories:
            del self.trajectories[traj_reduced.jdt_ref]

        # Remove the trajectory folder on the disk
        if os.path.isfile(traj_reduced.traj_file_path):

            traj_dir = os.path.dirname(traj_reduced.traj_file_path)
            shutil.rmtree(traj_dir)






class MeteorPointRMS(object):
    def __init__(self, frame, time_rel, x, y, ra, dec, azim, alt, mag):
        """ Container for individual meteor picks. """

        # Frame number since the beginning of the FF file
        self.frame = frame
        
        # Relative time
        self.time_rel = time_rel

        # Image coordinats
        self.x = x
        self.y = y
        
        # Equatorial coordinates (J2000, deg)
        self.ra = ra
        self.dec = dec

        # Horizontal coordinates (J2000, deg), azim is +E of due N
        self.azim = azim
        self.alt = alt

        self.intensity_sum = None

        self.mag = mag



class MeteorObsRMS(object):
    def __init__(self, station_code, reference_dt, platepar, data, rel_proc_path, ff_name=None):
        """ Container for meteor observations with the interface compatible with the trajectory correlator
            interface. 

            Arguments:
                station_code: [str] RMS station code.
                reference_dt: [datetime] Datetime when the relative time is t = 0.
                platepar: [Platepar object] RMS calibration plate for the given observations.
                data: [list] A list of MeteorPointRMS objects.
                rel_proc_path: [str] Path to the folder with the nighly observations for this meteor.

            Keyword arguments:
                ff_name: [str] Name of the FF file(s) which contains the meteor.
        """

        self.station_code = station_code

        self.reference_dt = reference_dt
        self.platepar = platepar
        self.data = data

        # Path to the directory with data
        self.rel_proc_path = rel_proc_path

        self.ff_name = ff_name

        # Internal flags to control the processing flow
        # NOTE: The processed flag should always be set to False for every observation when the program starts
        self.processed = False 

        # Mean datetime of the observation
        self.mean_dt = self.reference_dt + datetime.timedelta(seconds=np.mean([entry.time_rel \
            for entry in self.data]))

        
        ### Estimate if the meteor begins and ends inside the FOV ###

        self.fov_beg = False
        self.fov_end = False

        half_index = len(data)//2


        # Find angular velocity at the beginning per every axis
        dxdf_beg = (self.data[half_index].x - self.data[0].x)/(self.data[half_index].frame \
            - self.data[0].frame)
        dydf_beg = (self.data[half_index].y - self.data[0].y)/(self.data[half_index].frame \
            - self.data[0].frame)

        # Compute locations of centroids 2 frames before the beginning
        x_pre_begin = self.data[0].x - 2*dxdf_beg
        y_pre_begin = self.data[0].y - 2*dydf_beg

        # If the predicted point is inside the FOV, mark it as such
        if (x_pre_begin > 0) and (x_pre_begin <= self.platepar.X_res) and (y_pre_begin > 0) \
            and (y_pre_begin < self.platepar.Y_res):

            self.fov_beg = True

        # If the starting point is not inside the FOV, exlude the first point
        else:
            self.data = self.data[1:]

            # Recompute the halfway point
            half_index = len(self.data)//2


        # If there is no data or the length is too short, skip the observation
        if (len(self.data) == 0) or (len(self.data) < half_index):
            self.bad_data = True
            return None
            
        else:
            self.bad_data = False


        # Find angular velocity at the ending per every axis
        dxdf_end = (self.data[-1].x - self.data[half_index].x)/(self.data[-1].frame \
            - self.data[half_index].frame)
        dydf_end = (self.data[-1].y - self.data[half_index].y)/(self.data[-1].frame \
            - self.data[half_index].frame)

        # Compute locations of centroids 2 frames after the end
        x_post_end = self.data[-1].x + 2*dxdf_end
        y_post_end = self.data[-1].y + 2*dydf_end

        # If the predicted point is inside the FOV, mark it as such
        if (x_post_end > 0) and (x_post_end <= self.platepar.X_res) and (y_post_end > 0) \
            and (y_post_end <= self.platepar.Y_res):
            
            self.fov_end = True

        # If the ending point is not inside fully inside the FOV, exclude it
        else:
            self.data = self.data[:-1]

        ### ###


        # Generate a unique observation ID, the format is: STATIONID_YYYYMMDD-HHMMSS.us_CHECKSUM
        #  where CHECKSUM is the last four digits of the sum of all observation image X cordinates
        checksum = int(np.sum([entry.x for entry in self.data])%10000)
        self.id = "{:s}_{:s}_{:04d}".format(self.station_code, self.mean_dt.strftime("%Y%m%d-%H%M%S.%f"), \
            checksum)



class PlateparDummy:
    def __init__(self, **entries):
        """ This class takes a platepar dictionary and converts it into an object. """

        self.__dict__.update(entries)



class RMSDataHandle(object):
    def __init__(self, dir_path, dt_range=None, db_dir=None, output_dir=None):
        """ Handles data interfacing between the trajectory correlator and RMS data files on disk. 
    
        Arguments:
            dir_path: [str] Path to the directory with data files. 

        Keyword arguments:
            dt_range: [list of datetimes] A range of datetimes between which the existing trajectories will be
                loaded.
            db_dir: [str] Path to the directory with the database file. None by default, in which case the
                database file will be loaded from the dir_path.
            output_dir: [str] Path to the directory where the output files will be saved. None by default, in
                which case the output files will be saved in the dir_path.
        """

        self.dir_path = dir_path

        self.dt_range = dt_range

        print("Using directory:", self.dir_path)


        # Set the database directory
        if db_dir is None:
            db_dir = self.dir_path
        self.db_dir = db_dir

        # Create the database directory if it doesn't exist
        mkdirP(self.db_dir)


        # Set the output directory
        if output_dir is None:
            output_dir = self.dir_path
        self.output_dir = output_dir

        # Create the output directory if it doesn't exist
        mkdirP(self.output_dir)

        ############################

        # Load the list of stations
        station_list = self.loadStations()

        # Load database of processed folders
        database_path = os.path.join(self.db_dir, JSON_DB_NAME)
        print()
        print("Loading database: {:s}".format(database_path))
        self.db = DatabaseJSON(database_path)
        print("   ... done!")

        # Find unprocessed meteor files
        print()
        print("Finding unprocessed data...")
        self.processing_list = self.findUnprocessedFolders(station_list)
        print("   ... done!")

        # Load already computed trajectories
        print()
        print("Loading already computed trajectories...")
        self.loadComputedTrajectories(os.path.join(self.output_dir, OUTPUT_TRAJ_DIR))
        print("   ... done!")


        ### Define country groups to speed up the proceessing ###

        north_america_group = ["CA", "US", "MX"]

        south_america_group = ["AR", "BO", "BR", "CL", "CO", "EC", "FK", "GF", "GY", "GY", "PY", "PE", "SR", \
            "UY", "VE"]

        europe_group = ["AT", "BE", "BG", "HR", "CY", "CZ", "DK", "EE", "FI", "FR", "DE", "GR", "HU", "IE", \
            "IT", "LV", "LT", "LU", "MT", "NL", "PO", "PT", "RO", "SK", "SI", "ES", "SE", "AL", "AD", "AM", \
            "BY", "BA", "FO", "GE", "GI", "IM", "XK", "LI", "MK", "MD", "MC", "ME", "NO", "RU", "SM", "RS", \
            "CH", "TR", "UA", "UK", "VA"]

        new_zealand_group = ["NZ"]

        australia_group = ["AU"]


        self.country_groups = [north_america_group, south_america_group, europe_group, new_zealand_group, \
            australia_group]

        ### ###


    def loadStations(self):
        """ Load the station names in the processing folder. """

        station_list = []

        for dir_name in sorted(os.listdir(self.dir_path)):

            # Check if the dir name matches the station name pattern
            if os.path.isdir(os.path.join(self.dir_path, dir_name)):
                if re.match("^[A-Z]{2}[A-Z0-9]{4}$", dir_name):
                    print("Using station:", dir_name)
                    station_list.append(dir_name)
                else:
                    print("Skipping directory:", dir_name)


        return station_list



    def findUnprocessedFolders(self, station_list):
        """ Go through directories and find folders with unprocessed data. """

        processing_list = []

        # skipped_dirs = 0

        # Go through all station directories
        for station_name in station_list:

            station_path = os.path.join(self.dir_path, station_name)

            # Add the station name to the database if it doesn't exist
            if station_name not in self.db.processed_dirs:
                self.db.processed_dirs[station_name] = []

            # Go through all directories in stations
            for night_name in os.listdir(station_path):

                night_path = os.path.join(station_path, night_name)
                night_path_rel = os.path.join(station_name, night_name)

                # Extract the date and time of directory, if possible
                try:
                    night_dt = datetime.datetime.strptime("_".join(night_name.split("_")[1:3]), \
                        "%Y%m%d_%H%M%S").replace(tzinfo=datetime.timezone.utc)
                except:
                    print("Could not parse the date of the night dir: {:s}".format(night_path))
                    night_dt = None

                # # If the night path is not in the processed list, add it to the processing list
                # if night_path_rel not in self.db.processed_dirs[station_name]:
                #     processing_list.append([station_name, night_path_rel, night_path, night_dt])

                processing_list.append([station_name, night_path_rel, night_path, night_dt])

                # else:
                #     skipped_dirs += 1


        # if skipped_dirs:
        #     print("Skipped {:d} processed directories".format(skipped_dirs))

        return processing_list



    def initMeteorObs(self, station_code, ftpdetectinfo_path, platepars_recalibrated_dict):
        """ Init meteor observations from the FTPdetectinfo file and recalibrated platepars. """

        # Load station coordinates
        if len(list(platepars_recalibrated_dict.keys())):
            
            pp_dict = platepars_recalibrated_dict[list(platepars_recalibrated_dict.keys())[0]]
            pp = PlateparDummy(**pp_dict)
            stations_dict = {station_code: [np.radians(pp.lat), np.radians(pp.lon), pp.elev]}

            # Load the FTPdetectinfo file
            meteor_list = loadFTPDetectInfo(ftpdetectinfo_path, stations_dict, join_broken_meteors=False)

        else:
            meteor_list = []


        return meteor_list



    def loadUnpairedObservations(self, processing_list, dt_range=None):
        """ Load unpaired meteor observations, i.e. observations that are not a part of any trajectory. """

        # Go through folders for processing
        unpaired_met_obs_list = []
        prev_station = None
        station_count = 1
        for station_code, rel_proc_path, proc_path, night_dt in processing_list:

            # Check that the night datetime is within the given range of times, if the range is given
            if (dt_range is not None) and (night_dt is not None):
                dt_beg, dt_end = dt_range

                # Skip all folders which are outside the limits
                if (night_dt < dt_beg) or (night_dt > dt_end):
                    continue



            ftpdetectinfo_name = None
            platepar_recalibrated_name = None

            # Skip files, only take directories
            if os.path.isfile(proc_path):
                continue

            print()
            print("Processing station:", station_code)

            # Find FTPdetectinfo and platepar files
            for name in os.listdir(proc_path):
                    
                # Find FTPdetectinfo
                if name.startswith("FTPdetectinfo") and name.endswith('.txt') and \
                    (not "backup" in name) and (not "uncalibrated" in name) and (not "unfiltered" in name):
                    ftpdetectinfo_name = name
                    continue

                if name == "platepars_all_recalibrated.json":

                    try:
                        # Try loading the recalibrated platepars
                        with open(os.path.join(proc_path, name)) as f:
                            platepars_recalibrated_dict = json.load(f)                            
                            platepar_recalibrated_name = name
                            continue

                    except:
                        pass
    

            # Skip these observations if no data files were found inside
            if (ftpdetectinfo_name is None) or (platepar_recalibrated_name is None):
                print("  Skipping {:s} due to missing data files...".format(rel_proc_path))

                # Add the folder to the list of processed folders
                self.db.addProcessedDir(station_code, rel_proc_path)

                continue

            if station_code != prev_station:
                station_count += 1
                prev_station = station_code

            # Save database to mark those with missing data files (only every 250th station, to speed things up)
            if (station_count%250 == 0) and (station_code != prev_station):
                self.saveDatabase()


            # Load platepars
            with open(os.path.join(proc_path, platepar_recalibrated_name)) as f:
                platepars_recalibrated_dict = json.load(f)

            # If all files exist, init the meteor container object
            cams_met_obs_list = self.initMeteorObs(station_code, os.path.join(proc_path, \
                ftpdetectinfo_name), platepars_recalibrated_dict)

            # Format the observation object to the one required by the trajectory correlator
            added_count = 0
            for cams_met_obs in cams_met_obs_list:

                # Get the platepar
                if cams_met_obs.ff_name in platepars_recalibrated_dict:
                    pp_dict = platepars_recalibrated_dict[cams_met_obs.ff_name]
                else:
                    print("    Skipping {:s}, not found in platepar dict".format(cams_met_obs.ff_name))
                    continue

                pp = PlateparDummy(**pp_dict)


                # Skip observations which weren't recalibrated
                if hasattr(pp, "auto_recalibrated"):
                    if not pp.auto_recalibrated:
                        print("    Skipping {:s}, not recalibrated!".format(cams_met_obs.ff_name))
                        continue


                # Init meteor data
                meteor_data = []
                for entry in zip(cams_met_obs.frames, cams_met_obs.time_data, cams_met_obs.x_data,\
                    cams_met_obs.y_data, cams_met_obs.azim_data, cams_met_obs.elev_data, \
                    cams_met_obs.ra_data, cams_met_obs.dec_data, cams_met_obs.mag_data):

                    frame, time_rel, x, y, azim, alt, ra, dec, mag = entry

                    met_point = MeteorPointRMS(frame, time_rel, x, y, np.degrees(ra), np.degrees(dec), \
                        np.degrees(azim), np.degrees(alt), mag)

                    meteor_data.append(met_point)


                # Init the new meteor observation object
                met_obs = MeteorObsRMS(
                    station_code, 
                    jd2Date(cams_met_obs.jdt_ref, dt_obj=True, tzinfo=datetime.timezone.utc), 
                    pp,
                    meteor_data, 
                    rel_proc_path, 
                    ff_name=cams_met_obs.ff_name
                    )

                # Skip bad observations
                if met_obs.bad_data:
                    continue

                # Add only unpaired observations
                if not self.db.checkObsIfPaired(met_obs):

                    # print(" ", station_code, met_obs.reference_dt, rel_proc_path)
                    added_count += 1

                    unpaired_met_obs_list.append(met_obs)

            print("  Added {:d} observations!".format(added_count))


        print()
        print("  Finished loading unpaired observations!")
        self.saveDatabase()

        return unpaired_met_obs_list
    

    def yearMonthDayDirInDtRange(self, dir_name):
        """ Given a directory name which is either YYYY, YYYYMM or YYYYMMDD, check if it is in the given 
            datetime range. 

        Arguments:
            dir_name: [str] Directory name which is either YYYY, YYYYMM or YYYYMMDD.

        Return:
            [bool] True if the directory is in the datetime range, False otherwise.
        """

        # If the date range is not given, then skip the directory
        if self.dt_range is None:
            return True
        
        # Check in which format the directory name is
        if len(dir_name) == 4:
            date_fmt = "%Y"

            # Check if the directory name starts with a year
            if not re.match("^\d{4}", dir_name):
                return False

        elif len(dir_name) == 6:
            date_fmt = "%Y%m"

            # Check if the directory name starts with a year and month
            if not re.match("^\d{6}", dir_name):
                return False

        elif len(dir_name) == 8:
            date_fmt = "%Y%m%d"

            # Check if the directory name starts with a year, month and day
            if not re.match("^\d{8}", dir_name):
                return False

        else:
            return False
        
        
        # Make a datetime object from the directory name
        dt = datetime.datetime.strptime(dir_name, date_fmt).replace(tzinfo=datetime.timezone.utc)

        dt_beg, dt_end = self.dt_range


        # Check if the date time is in the time range
        if len(dir_name) >= 4:

            # Check if the year is in the range
            if (dt.year >= dt_beg.year) and (dt.year <= dt_end.year):

                # If the month is also given, check that it's within the range
                if len(dir_name) >= 6:
                    
                    # Construct test datetime objects with the first and last times within the given month
                    dt_beg_test = datetime.datetime(dt.year, dt.month, 1, tzinfo=datetime.timezone.utc)
                    dt_end_test = datetime.datetime(dt.year, dt.month, 1, tzinfo=datetime.timezone.utc) \
                        + datetime.timedelta(days=31)

                    # Check if the month is in the range
                    if (dt_end_test >= dt_beg) and (dt_beg_test <= dt_end):

                        # If the day is also given, check that it's within the range
                        if len(dir_name) >= 8:

                            # Construct test datetime objects with the first and last times within the given day
                            dt_beg_test = datetime.datetime(
                                dt.year, dt.month, dt.day, tzinfo=datetime.timezone.utc
                                )
                            dt_end_test = datetime.datetime(
                                dt.year, dt.month, dt.day, tzinfo=datetime.timezone.utc
                                ) + datetime.timedelta(days=1)

                            # Check if the day is in the range
                            if (dt_end_test >= dt_beg) and (dt_beg_test <= dt_end):
                                return True

                            else:
                                return False

                        return True
                    
                    else:
                        return False

                return True
            
            else:
                return False
            

    def trajectoryFileInDtRange(self, file_name):
        """ Check if the trajectory file is in the given datetime range. """

        # If the date range is not given, then skip the trajectory
        if self.dt_range is None:
            return True

        # Extract the datetime from the trajectory name
        date_str, time_str = file_name.split('_')[:2]

        # Make a datetime object
        dt = datetime.datetime.strptime(
            "_".join([date_str, time_str]), "%Y%m%d_%H%M%S"
            ).replace(tzinfo=datetime.timezone.utc)

        dt_beg, dt_end = self.dt_range

        # Check if the date time is in the time range
        if (dt >= dt_beg) and (dt <= dt_end):
            return True

        else:
            return False


    def loadComputedTrajectories(self, traj_dir_path):
        """ Load all already estimated trajectories. 

        Arguments:
            traj_dir_path: [str] Full path to a directory with trajectory pickles.
        """

        # defend against the case where there are no existing trajectories and traj_dir_path doesn't exist
        if not os.path.isdir(traj_dir_path):
            return
        
        print("  Loading trajectories from:", traj_dir_path)
        print("  Datetime range:", self.dt_range)

        counter = 0

        # Construct a list of all ddirectory paths to visit. The trajectory directories are sorted in 
        # YYYY/YYYYMM/YYYYMMDD, so visit them in that order to check if they are in the datetime range
        dir_paths = []

        # Check the year
        for yyyy in sorted(os.listdir(traj_dir_path)):
            
            if self.yearMonthDayDirInDtRange(yyyy):

                print("- year    ", yyyy)
                
                # Check the month
                for yyyymm in sorted(os.listdir(os.path.join(traj_dir_path, yyyy))):

                    if self.yearMonthDayDirInDtRange(yyyymm):

                        print("  - month ", yyyymm)

                        # Check the day
                        for yyyymmdd in sorted(os.listdir(os.path.join(traj_dir_path, yyyy, yyyymm))):

                            if self.yearMonthDayDirInDtRange(yyyymmdd):

                                print("    - day ", yyyymmdd)

                                yyyymmdd_dir_path = os.path.join(traj_dir_path, yyyy, yyyymm, yyyymmdd)

                                # Add the directory to the list of directories to visit
                                if os.path.isdir(yyyymmdd_dir_path) and (not yyyymmdd_dir_path in dir_paths):
                                    dir_paths.append(yyyymmdd_dir_path)



        # Find and load all trajectory objects
        for dir_path in dir_paths:

            # Find and load all trajectory pickle files
            for file_name in sorted(os.listdir(dir_path)):

                if file_name.endswith("_trajectory.pickle"):

                    if self.trajectoryFileInDtRange(file_name):

                        self.db.addTrajectory(os.path.join(dir_path, file_name))

                        # Print every 1000th trajectory
                        if counter%1000 == 0:
                            print("  Loaded {:6d} trajectories, currently on {:s}".format(counter, file_name))

                        counter += 1


    def getComputedTrajectories(self, jd_beg, jd_end):
        """ Returns a list of computed trajectories between the Julian dates.
        """

        return [self.db.trajectories[key] for key in self.db.trajectories \
            if (self.db.trajectories[key].jdt_ref >= jd_beg) \
                and (self.db.trajectories[key].jdt_ref <= jd_end)]
                


    def getPlatepar(self, met_obs):
        """ Return the platepar of the meteor observation. """

        return met_obs.platepar



    def getUnpairedObservations(self):
        """ Returns a list of unpaired meteor observations. """

        return self.unpaired_observations


    def countryFilter(self, station_code1, station_code2):
        """ Only pair observations if they are in proximity to a given country. """

        # Check that both stations are in the same country group
        for group in self.country_groups:
            if station_code1[:2] in group:
                if station_code2[:2] in group:
                    return True
                else:
                    return False


        # If a given country is not in any of the groups, allow it to be paired
        return True


    def findTimePairs(self, met_obs, unpaired_observations, max_toffset):
        """ Finds pairs in time between the given meteor observations and all other observations from 
            different stations. 

        Arguments:
            met_obs: [MeteorObsRMS] Object containing a meteor observation.
            unpaired_observations: [list] A list of MeteorObsRMS objects which will be paired in time with
                the given object.
            max_toffset: [float] Maximum offset in time (seconds) for pairing.

        Return:
            [list] A list of MeteorObsRMS instances with are offten in time less than max_toffset from 
                met_obs.
        """

        found_pairs = []

        # Go through all meteors from other stations
        for met_obs2 in unpaired_observations:

            # Take only observations from different stations
            if met_obs.station_code == met_obs2.station_code:
                continue

            # Check that the stations are in the same region / group of countres
            if not self.countryFilter(met_obs.station_code, met_obs2.station_code):
                continue

            # Take observations which are within the given time window
            if abs((met_obs.mean_dt - met_obs2.mean_dt).total_seconds()) <= max_toffset:
                found_pairs.append(met_obs2)


        return found_pairs


    def getTrajTimePairs(self, traj_reduced, unpaired_observations, max_toffset):
        """ Find unpaired observations which are close in time to the given trajectory. """

        found_traj_obs_pairs = []

        # Compute the middle time of the trajectory as reference time
        traj_mid_dt = jd2Date((traj_reduced.rbeg_jd + traj_reduced.rend_jd)/2, dt_obj=True, 
                              tzinfo=datetime.timezone.utc)

        # Go through all unpaired observations
        for met_obs in unpaired_observations:

            # Check that the stations are in the same region / group of countres
            if not self.countryFilter(
                met_obs.station_code, 
                (traj_reduced.participating_stations + traj_reduced.ignored_stations)[0]
                ):
            
                continue

            # Skip all stations that are already participating in the trajectory solution
            if (met_obs.station_code in traj_reduced.participating_stations) or \
                (met_obs.station_code in traj_reduced.ignored_stations):

                continue


            # Take observations which are within the given time window from the trajectory
            if abs((met_obs.mean_dt - traj_mid_dt).total_seconds()) <= max_toffset:
                found_traj_obs_pairs.append(met_obs)


        return found_traj_obs_pairs


    def generateTrajOutputDirectoryPath(self, traj, make_dirs=False):
        """ Generate a path to the trajectory output directory. 
        
        Keyword arguments:
            make_dirs: [bool] Make the tree of output directories. False by default.
        """

        # Generate a list of station codes
        if isinstance(traj, TrajectoryReduced):
            # If the reducted trajectory object is given
            station_list = traj.participating_stations

        else:
            # If the full trajectory object is given
            station_list = [obs.station_id for obs in traj.observations if obs.ignore_station is False]


        # Datetime of the reference trajectory time
        dt = jd2Date(traj.jdt_ref, dt_obj=True, tzinfo=datetime.timezone.utc)


        # Year directory
        year_dir = dt.strftime("%Y")

        # Month directory
        month_dir = dt.strftime("%Y%m")

        # Date directory
        date_dir = dt.strftime("%Y%m%d")

        # Name of the trajectory directory
        traj_dir = dt.strftime("%Y%m%d_%H%M%S.%f")[:-3] + "_" \
            + "_".join(list(set([stat_id[:2] for stat_id in station_list])))


        # Path to the year directory
        out_path = os.path.join(self.output_dir, OUTPUT_TRAJ_DIR, year_dir)
        if make_dirs:
            mkdirP(out_path)

        # Path to the year directory
        out_path = os.path.join(out_path, month_dir)
        if make_dirs:
            mkdirP(out_path)

        # Path to the date directory
        out_path = os.path.join(out_path, date_dir)
        if make_dirs:
            mkdirP(out_path)

        # Path too the trajectory directory
        out_path = os.path.join(out_path, traj_dir)
        if make_dirs:
            mkdirP(out_path)


        return out_path


    def saveTrajectoryResults(self, traj, save_plots):
        """ Save trajectory results to the disk. """


        # Generate the name for the output directory (add list of country codes at the end)
        output_dir = self.generateTrajOutputDirectoryPath(traj, make_dirs=True)

        # Save the report
        traj.saveReport(output_dir, traj.file_name + '_report.txt', uncertainties=traj.uncertainties, 
            verbose=False)

        # Save the picked trajectory structure
        savePickle(traj, output_dir, traj.file_name + '_trajectory.pickle')

        # Save the plots
        if save_plots:
            traj.save_results = True
            traj.savePlots(output_dir, traj.file_name, show_plots=False)
            traj.save_results = False



    def markObservationAsProcessed(self, met_obs):
        """ Mark the given meteor observation as processed. """

        self.db.addProcessedDir(met_obs.station_code, met_obs.rel_proc_path)



    def markObservationAsPaired(self, met_obs):
        """ Mark the given meteor observation as paired in a trajectory. """

        self.db.addPairedObservation(met_obs)



    def addTrajectory(self, traj, failed_jdt_ref=None):
        """ Add the resulting trajectory to the database. 

        Arguments:
            traj: [Trajectory object]
            failed_jdt_ref: [float] Reference Julian date of the failed trajectory. None by default.
        """

        # Set the correct output path
        traj.output_dir = self.generateTrajOutputDirectoryPath(traj)

        # Convert the full trajectory object into the reduced trajectory object
        traj_reduced = TrajectoryReduced(None, traj_obj=traj)

        # If the trajectory failed, keep track of the original reference Julian date, as it might have been
        #   changed during trajectory estimation
        if failed_jdt_ref is not None:
            traj_reduced.jdt_ref = failed_jdt_ref

        self.db.addTrajectory(None, traj_obj=traj_reduced, failed=(failed_jdt_ref is not None))



    def removeTrajectory(self, traj_reduced):
        """ Remove the trajectory from the data base and disk. """

        self.db.removeTrajectory(traj_reduced)



    def checkTrajIfFailed(self, traj):
        """ Check if the given trajectory has been computed with the same observations and has failed to be
            computed before.

        """

        return self.db.checkTrajIfFailed(traj)



    def loadFullTraj(self, traj_reduced):
        """ Load the full trajectory object. 
    
        Arguments:
            traj_reduced: [TrajectoryReduced object]

        Return:
            traj: [Trajectory object] or [None] if file not found
        """

        # Generate the path to the output directory
        output_dir = self.generateTrajOutputDirectoryPath(traj_reduced)

        # Get the file name
        file_name = os.path.basename(traj_reduced.traj_file_path)

        # Try loading a full trajectory
        try:
            traj = loadPickle(output_dir, file_name)

            # Check if the traj object as fixed time offsets
            if not hasattr(traj, 'fixed_time_offsets'):
                traj.fixed_time_offsets = {}

            return traj

        except FileNotFoundError:
            print("File {:s} not found!".format(traj_reduced.traj_file_path))
            
            return None



    def saveDatabase(self):
        """ Save the data base. """

        def _breakHandler(signum, frame):
            """ Do nothing if CTRL + C is pressed. """
            print("The data base is being saved, the program cannot be exited right now!")
            pass

        # Prevent quitting while a data base is being saved
        original_signal = signal.getsignal(signal.SIGINT)
        signal.signal(signal.SIGINT, _breakHandler)

        # Save the data base
        print("Saving data base to disk...")
        self.db.save()

        # Restore the signal functionality
        signal.signal(signal.SIGINT, original_signal)





    def finish(self):
        """ Finish the processing run. """

        # Save the processed directories to the DB file
        self.saveDatabase()

        # Save the list of processed meteor observations

        



if __name__ == "__main__":

    # Set matplotlib for headless running
    import matplotlib
    matplotlib.use('Agg')


    ### COMMAND LINE ARGUMENTS

    # Init the command line arguments parser
    arg_parser = argparse.ArgumentParser(description="""Automatically compute trajectories from RMS data in the given directory. 
The directory structure needs to be the following, for example:
    ./ # root directory
        /HR0001/
            /HR0001_20190707_192835_241084_detected
                ./FTPdetectinfo_HR0001_20190707_192835_241084.txt
                ./platepars_all_recalibrated.json
        /HR0004/
            ./FTPdetectinfo_HR0004_20190707_193044_498581.txt
            ./platepars_all_recalibrated.json
        /...

In essence, the root directory should contain directories of stations (station codes need to be exact), and these directories should
contain data folders. Data folders should have FTPdetectinfo files together with platepar files.""",
        formatter_class=argparse.RawTextHelpFormatter)

    arg_parser.add_argument('dir_path', type=str, help='Path to the root data directory. Trajectory helper files will be stored here as well.')

    arg_parser.add_argument('-t', '--maxtoffset', metavar='MAX_TOFFSET', \
        help='Maximum time offset between the stations. Default is 5 seconds.', type=float, default=10.0)

    arg_parser.add_argument('-s', '--maxstationdist', metavar='MAX_STATION_DIST', \
        help='Maximum distance (km) between stations of paired meteors. Default is 600 km.', type=float, \
        default=600.0)

    arg_parser.add_argument('-m', '--minerr', metavar='MIN_ARCSEC_ERR', \
        help="Minimum error in arc seconds below which the station won't be rejected. 30 arcsec by default.", \
        type=float)

    arg_parser.add_argument('-M', '--maxerr', metavar='MAX_ARCSEC_ERR', \
        help="Maximum error in arc seconds, above which the station will be rejected. 180 arcsec by default.", \
        type=float)

    arg_parser.add_argument('-v', '--maxveldiff', metavar='MAX_VEL_DIFF', \
        help='Maximum difference in percent between velocities between two stations. Default is 25 percent.', \
        type=float, default=25.0)

    arg_parser.add_argument('-p', '--velpart', metavar='VELOCITY_PART', \
        help='Fixed part from the beginning of the meteor on which the initial velocity estimation using the sliding fit will start. Default is 0.4 (40 percent), but for noisier data this should be bumped up to 0.5.', \
        type=float, default=0.40)

    arg_parser.add_argument('-d', '--disablemc', \
        help='Disable Monte Carlo.', action="store_true")

    arg_parser.add_argument('-u', '--uncerttime', \
        help="Compute uncertainties by culling solutions with worse value of the time fit than the LoS solution. This may increase the computation time considerably.", \
        action="store_true")

    arg_parser.add_argument('-l', '--saveplots', \
        help='Save plots to disk.', action="store_true")

    arg_parser.add_argument('-r', '--timerange', metavar='TIME_RANGE', \
        help="""Only compute the trajectories in the given range of time. The time range should be given in the format: "(YYYYMMDD-HHMMSS,YYYYMMDD-HHMMSS)".""", \
            type=str)

    arg_parser.add_argument('-a', '--auto', metavar='PREV_DAYS', type=float, default=None, const=5.0, \
        nargs='?', \
        help="""Run continously taking the data in the last PREV_DAYS to compute the new trajectories and update the old ones. The default time range is 5 days."""
        )

    arg_parser.add_argument('-i', '--distribute', metavar='DISTRIBUTE_PROC', \
        help="""Enable distributed processing. Values: 1=create and store candidates; 2=load and process candidates only.""", \
            type=int)

    arg_parser.add_argument("--cpucores", type=int, default=-1,
        help="Number of CPU codes to use for computation. -1 to use all cores minus one (default).",
    )

<<<<<<< HEAD
    arg_parser.add_argument('-x', '--maxstations', type=int, default=-1,
        help="Use best N stations in the solution (default is use all stations).",
    )

    arg_parser.add_argument('-o', '--enableOSM', \
        help="Enable OSM based groung plots. Internet connection required.", action="store_true")     
=======
    arg_parser.add_argument("--dbdir", type=str, default=None,
        help="Path to the directory where the trajectory database file will be stored. If not given, the database will be stored in the data directory.")
    
    arg_parser.add_argument("--outdir", type=str, default=None,
        help="Path to the directory where the trajectory output files will be stored. If not given, the output will be stored in the data directory.")

>>>>>>> 32da1a11

    # Parse the command line arguments
    cml_args = arg_parser.parse_args()

    ############################

    if cml_args.auto is None:
        print("Running trajectory estimation once!")
    else:
        print("Auto running trajectory estimation every {:.1f} hours using the last {:.1f} days of data...".format(AUTO_RUN_FREQUENCY, cml_args.auto))

    distribute = 0
    if cml_args.distribute is not None:
        distribute = cml_args.distribute  # enable distributed processing

    # Init trajectory constraints
    trajectory_constraints = TrajectoryConstraints()
    trajectory_constraints.max_toffset = cml_args.maxtoffset
    trajectory_constraints.max_station_dist = cml_args.maxstationdist
    trajectory_constraints.max_vel_percent_diff = cml_args.maxveldiff
    trajectory_constraints.run_mc = not cml_args.disablemc
    trajectory_constraints.save_plots = cml_args.saveplots
    trajectory_constraints.geometric_uncert = not cml_args.uncerttime

    if cml_args.minerr is not None:
        trajectory_constraints.min_arcsec_err = cml_args.minerr

    if cml_args.maxerr is not None:
        trajectory_constraints.max_arcsec_err = cml_args.maxerr

    # Set the number of CPU cores
    cpu_cores = cml_args.cpucores
    if (cpu_cores < 1) or (cpu_cores > multiprocessing.cpu_count()):
        cpu_cores = multiprocessing.cpu_count()
    trajectory_constraints.mc_cores = cpu_cores
    print("Running using {:d} CPU cores.".format(cpu_cores))

    # Set max stations to use in a solution, minimum 2.
    # The best N will be chosen. -1 means use all.
    if cml_args.maxstations == -1:
        # Set to large number, so we can easily test later
        max_stations = MAX_STATIONS 
        print('Solutions will use all available stations.')
    else:
        max_stations = max(2, cml_args.maxstations)
        print('Solutions will use the best {} stations.'.format(max_stations))

    # Run processing. If the auto run more is not on, the loop will break after one run
    previous_start_time = None
    while True: 

        # Clock for measuring script time
        t1 = datetime.datetime.now(datetime.timezone.utc)

        # If auto run is enabled, compute the time range to use
        event_time_range = None
        if cml_args.auto is not None:

            # Compute first date and time to use for auto run
            dt_beg = datetime.datetime.now(datetime.timezone.utc) - datetime.timedelta(days=cml_args.auto)

            # If the beginning time is later than the beginning of the previous run, use the beginning of the
            # previous run minus two days as the beginning time
            if previous_start_time is not None:
                if dt_beg > previous_start_time:
                    dt_beg = previous_start_time - datetime.timedelta(days=2)


            # Use now as the upper time limit
            dt_end = datetime.datetime.now(datetime.timezone.utc)

            event_time_range = [dt_beg, dt_end]


        # Otherwise check if the time range is given
        else:

            # If the time range to use is given, use it
            if cml_args.timerange is not None:

                # Extract time range
                time_beg, time_end = cml_args.timerange.strip("(").strip(")").split(",")
                
                dt_beg = datetime.datetime.strptime(
                    time_beg, "%Y%m%d-%H%M%S"
                    ).replace(tzinfo=datetime.timezone.utc)
                
                dt_end = datetime.datetime.strptime(
                    time_end, "%Y%m%d-%H%M%S"
                    ).replace(tzinfo=datetime.timezone.utc)

                print("Custom time range:")
                print("    BEG: {:s}".format(str(dt_beg)))
                print("    END: {:s}".format(str(dt_end)))

                event_time_range = [dt_beg, dt_end]



        # Init the data handle
        dh = RMSDataHandle(
            cml_args.dir_path, dt_range=event_time_range, 
            db_dir=cml_args.dbdir, output_dir=cml_args.outdir
            )

        # If there is nothing to process, stop, unless we're in distributed 
        # processing mode 2 
        if not dh.processing_list and distribute !=2:
            print()
            print("Nothing to process!")
            print("Probably everything is already processed.")
            print("Exiting...")
            sys.exit()


        ### GENERATE DAILY TIME BINS ###
        
        # Find the range of datetimes of all folders (take only those after the year 2000)
        proc_dir_dts = [entry[3] for entry in dh.processing_list if entry[3] is not None]
        proc_dir_dts = [dt for dt in proc_dir_dts if dt > datetime.datetime(2000, 1, 1, 0, 0, 0, 
                                                                            tzinfo=datetime.timezone.utc)]

        # Reject all folders not within the time range of interest +/- 1 day
        if event_time_range is not None:

            dt_beg, dt_end = event_time_range

            proc_dir_dts = [dt for dt in proc_dir_dts \
                if (dt >= dt_beg - datetime.timedelta(days=1)) and \
                    (dt <= dt_end + datetime.timedelta(days=1))]
            # to avoid excluding all possible dates
            if proc_dir_dts == []: 
                proc_dir_dts=[dt_beg - datetime.timedelta(days=1), dt_end + datetime.timedelta(days=1)]

        # Determine the limits of data
        proc_dir_dt_beg = min(proc_dir_dts)
        proc_dir_dt_end = max(proc_dir_dts)

        # Split the processing into daily chunks
        dt_bins = generateDatetimeBins(proc_dir_dt_beg, proc_dir_dt_end, bin_days=1, 
                                       tzinfo=datetime.timezone.utc)

        print()
        print("ALL TIME BINS:")
        print("----------")
        for bin_beg, bin_end in dt_bins:
            print("{:s}, {:s}".format(str(bin_beg), str(bin_end)))


        ### ###


        # Go through all chunks in time
        for bin_beg, bin_end in dt_bins:

            print()
            print("{}".format(datetime.datetime.now(datetime.timezone.utc).strftime('%Y-%m-%dZ%H:%M:%S')))
            print("PROCESSING TIME BIN:")
            print(bin_beg, bin_end)
            print("-----------------------------")
            print()

            # Load data of unprocessed observations
            dh.unpaired_observations = dh.loadUnpairedObservations(dh.processing_list, \
                dt_range=(bin_beg, bin_end))

            # Run the trajectory correlator
            tc = TrajectoryCorrelator(dh, trajectory_constraints, cml_args.velpart, data_in_j2000=True, 
                                      distribute=distribute, max_stations = max_stations, enableOSM=cml_args.enableOSM)
            tc.run(event_time_range=event_time_range)


        
        print("Total run time: {:s}".format(str(datetime.datetime.now(datetime.timezone.utc) - t1)))

        # Store the previous start time
        previous_start_time = copy.deepcopy(t1)

        # Break after one loop if auto mode is not on
        if cml_args.auto is None:
            break

        else:

            # Otherwise wait to run AUTO_RUN_FREQUENCY hours after the beginning
            wait_time = (datetime.timedelta(hours=AUTO_RUN_FREQUENCY) \
                - (datetime.datetime.now(datetime.timezone.utc) - t1)).total_seconds()

            # Run immediately if the wait time has elapsed
            if wait_time < 0:
                continue

            # Otherwise wait to run
            else:

                # Compute next run time
                next_run_time = datetime.datetime.now(datetime.timezone.utc) + datetime.timedelta(seconds=wait_time)

                # Wait to run
                while next_run_time > datetime.datetime.now(datetime.timezone.utc):
                    print("Waiting {:s} to run the trajectory solver...          ".format(str(next_run_time \
                        - datetime.datetime.now(datetime.timezone.utc))), end='\r')
                    time.sleep(2)<|MERGE_RESOLUTION|>--- conflicted
+++ resolved
@@ -1368,21 +1368,18 @@
         help="Number of CPU codes to use for computation. -1 to use all cores minus one (default).",
     )
 
-<<<<<<< HEAD
     arg_parser.add_argument('-x', '--maxstations', type=int, default=-1,
         help="Use best N stations in the solution (default is use all stations).",
     )
 
     arg_parser.add_argument('-o', '--enableOSM', \
         help="Enable OSM based groung plots. Internet connection required.", action="store_true")     
-=======
     arg_parser.add_argument("--dbdir", type=str, default=None,
         help="Path to the directory where the trajectory database file will be stored. If not given, the database will be stored in the data directory.")
     
     arg_parser.add_argument("--outdir", type=str, default=None,
         help="Path to the directory where the trajectory output files will be stored. If not given, the output will be stored in the data directory.")
 
->>>>>>> 32da1a11
 
     # Parse the command line arguments
     cml_args = arg_parser.parse_args()
