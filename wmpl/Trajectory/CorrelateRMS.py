""" Script which automatically pairs meteor observations from different RMS stations and computes
    trajectories. 
"""

from __future__ import print_function, division, absolute_import

import os
import re
import argparse
import json
import copy
import datetime
import shutil
import time
import signal
import multiprocessing
import logging
import logging.handlers
import glob
from dateutil.relativedelta import relativedelta
import numpy as np

from wmpl.Formats.CAMS import loadFTPDetectInfo
from wmpl.Trajectory.CorrelateEngine import TrajectoryCorrelator, TrajectoryConstraints
from wmpl.Utils.Math import generateDatetimeBins
from wmpl.Utils.OSTools import mkdirP
from wmpl.Utils.Pickling import loadPickle, savePickle
from wmpl.Utils.TrajConversions import datetime2JD, jd2Date
<<<<<<< HEAD
=======
from wmpl.Utils.remoteDataHandling import collectRemoteTrajectories, moveRemoteTrajectories, uploadTrajToRemote
>>>>>>> 5c92c8b8

### CONSTANTS ###

# Name of the ouput trajectory directory
OUTPUT_TRAJ_DIR = "trajectories"

# Name of json file with the list of processed directories
JSON_DB_NAME = "processed_trajectories.json"

# Auto run frequency (hours)
AUTO_RUN_FREQUENCY = 6

### ###

log = logging.getLogger("traj_correlator")


class TrajectoryReduced(object):
    def __init__(self, traj_file_path, json_dict=None, traj_obj=None):
        """ Reduced representation of the Trajectory object which helps to save memory. 

        Arguments:
            traj_file_path: [str] Full path to the trajectory object.

        Keyword arguments:
            json_dict: [dict] Load values from a dictionary instead of a traj pickle file. None by default,
                in which case a traj pickle file will be loaded.
            traj_obj: [Trajectory instance] Load values from a full Trajectory object, instead from the disk.
                None by default.
        """

        # Load values from a JSON pickle file
        if json_dict is None:

            if traj_obj is None:

                # Full path to the trajectory object (saved to it can be loaded later if needed)
                self.traj_file_path = traj_file_path

                # Load the trajectory object
                try:
                    traj = loadPickle(*os.path.split(traj_file_path))
                except EOFError:
                    log.info("Pickle file could not be loaded: " + traj_file_path)
                    return None

            else:

                # Load values from a given trajectory file
                traj = traj_obj
                self.traj_file_path = os.path.join(traj.output_dir, traj.file_name + "_trajectory.pickle")


            # Reference Julian date (beginning of the meteor)
            self.jdt_ref = traj.jdt_ref

            # ECI coordinates of the state vector computed through minimization
            if traj.state_vect_mini is None:
                self.state_vect_mini = None
            else:
                self.state_vect_mini = traj.state_vect_mini.tolist()

            # Apparent radiant vector computed through minimization
            if traj.radiant_eci_mini is None:
                self.radiant_eci_mini = None
            else:
                self.radiant_eci_mini = traj.radiant_eci_mini.tolist()

            # Initial and average velocity
            self.v_init = traj.v_init
            self.v_avg = traj.v_avg

            # Coordinates of the first point (observed)
            self.rbeg_lat = traj.rbeg_lat
            self.rbeg_lon = traj.rbeg_lon
            self.rbeg_ele = traj.rbeg_ele
            self.rbeg_jd = traj.rbeg_jd

            # Coordinates of the last point (observed)
            self.rend_lat = traj.rend_lat
            self.rend_lon = traj.rend_lon
            self.rend_ele = traj.rend_ele
            self.rend_jd = traj.rend_jd

            # Save the gravity factor
            self.gravity_factor = traj.gravity_factor

            # Save the vertical velocity v0z
            self.v0z = traj.v0z

            # Stations participating in the solution
            self.participating_stations = sorted([obs.station_id for obs in traj.observations 
                if obs.ignore_station is False])

            # Ignored stations
            self.ignored_stations = sorted([obs.station_id for obs in traj.observations 
                if obs.ignore_station is True])

            if hasattr(traj, 'phase_1_only'):
                self.phase_1_only = traj.phase_1_only
            else:
                self.phase_1_only = False

        # Load values from a dictionary
        else:
            self.__dict__ = json_dict



class DatabaseJSON(object):
    def __init__(self, db_file_path):

        self.db_file_path = db_file_path

        # List of processed directories (keys are station codes, values are relative paths to night 
        #   directories)
        self.processed_dirs = {}

        # List of paired observations as a part of a trajectory (keys are station codes, values are unique 
        #   observation IDs)
        self.paired_obs = {}

        # List of processed trajectories (keys are trajectory reference julian dates, values are \
        #   TrajectoryReduced objects)
        self.trajectories = {}

        # List of failed trajectories (keys are trajectory reference julian dates, values are \
        #   TrajectoryReduced objects)
        self.failed_trajectories = {}

        # Load the database from a JSON file
        self.load()


    def load(self):
        """ Load the database from a JSON file. """

        if os.path.exists(self.db_file_path):
            with open(self.db_file_path) as f:

                db_file_path_bak = self.db_file_path

                # Load the value from the database
                self.__dict__ = json.load(f)

                # Overwrite the database path
                self.db_file_path = db_file_path_bak

                # Convert trajectories from JSON to TrajectoryReduced objects
                for traj_dict_str in ["trajectories", "failed_trajectories"]:
                    traj_dict = getattr(self, traj_dict_str)
                    trajectories_obj_dict = {}
                    for traj_json in traj_dict:
                        traj_reduced_tmp = TrajectoryReduced(None, json_dict=traj_dict[traj_json])

                        trajectories_obj_dict[traj_reduced_tmp.jdt_ref] = traj_reduced_tmp

                    # Set the trajectory dictionary
                    setattr(self, traj_dict_str, trajectories_obj_dict)


    def save(self):
        """ Save the database of processed meteors to disk. """

        # Back up the existing data base
        db_bak_file_path = self.db_file_path + ".bak"
        if os.path.exists(self.db_file_path):
            shutil.copy2(self.db_file_path, db_bak_file_path)

        # Save the data base
        try:
            with open(self.db_file_path, 'w') as f:
                self2 = copy.deepcopy(self)

<<<<<<< HEAD
                # Convert reduced trajectory objects to JSON objects
                self2.trajectories = {key: self.trajectories[key].__dict__ for key in self.trajectories}
                self2.failed_trajectories = {key: self.failed_trajectories[key].__dict__ 
                    for key in self.failed_trajectories}
                if hasattr(self2, 'phase1Trajectories'):
                    delattr(self2, 'phase1Trajectories')
=======
            # Convert reduced trajectory objects to JSON objects
            self2.trajectories = {key: self.trajectories[key].__dict__ for key in self.trajectories}
            self2.failed_trajectories = {key: self.failed_trajectories[key].__dict__ 
                for key in self.failed_trajectories}
            if hasattr(self2, 'phase1Trajectories'):
                delattr(self2, 'phase1Trajectories')
>>>>>>> 5c92c8b8

                f.write(json.dumps(self2, default=lambda o: o.__dict__, indent=4, sort_keys=True))

            # Remove the backup file
            if os.path.exists(db_bak_file_path):
                os.remove(db_bak_file_path)

        except Exception as e:
            log.warning(f'unable to save the database, likely corrupt data')
            shutil.copy2(db_bak_file_path, self.db_file_path)
            log.warning('e')

    def addProcessedDir(self, station_name, rel_proc_path):
        """ Add the processed directory to the list. """

        if station_name in self.processed_dirs:
            if rel_proc_path not in self.processed_dirs[station_name]:
                self.processed_dirs[station_name].append(rel_proc_path)


    def addPairedObservation(self, met_obs):
        """ Mark the given meteor observation as paired in a trajectory. """

        if met_obs.station_code not in self.paired_obs:
            self.paired_obs[met_obs.station_code] = []

        if met_obs.id not in self.paired_obs[met_obs.station_code]:
            self.paired_obs[met_obs.station_code].append(met_obs.id)


    def checkObsIfPaired(self, met_obs):
        """ Check if the given observation has been paired to a trajectory or not. """

        if met_obs.station_code in self.paired_obs:
            return (met_obs.id in self.paired_obs[met_obs.station_code])

        else:
            return False


    def checkTrajIfFailed(self, traj):
        """ Check if the given trajectory has been computed with the same observations and has failed to be
            computed before.

        """

        # Check if the reference time is in the list of failed trajectories
        if traj.jdt_ref in self.failed_trajectories:

            # Get the failed trajectory object
            failed_traj = self.failed_trajectories[traj.jdt_ref]

            # Check if the same observations participate in the failed trajectory as in the trajectory that
            #   is being tested
            all_match = True
            for obs in traj.observations:
                
                if not ((obs.station_id in failed_traj.participating_stations) or (obs.station_id in failed_traj.ignored_stations)):

                    all_match = False
                    break

            # If the same stations were used, the trajectory estimation failed before
            if all_match:
                return True


        return False


    def addTrajectory(self, traj_file_path, traj_obj=None, failed=False):
        """ Add a computed trajectory to the list. 
    
        Arguments:
            traj_file_path: [str] Full path the trajectory object.

        Keyword arguments:
            traj_obj: [bool] Instead of loading a traj object from disk, use the given object.
            failed: [bool] Add as a failed trajectory. False by default.
        """

        # Load the trajectory from disk
        if traj_obj is None:

            # Init the reduced trajectory object
            traj_reduced = TrajectoryReduced(traj_file_path)

            # Skip if failed
            if traj_reduced is None:
                return None

            if not hasattr(traj_reduced, "jdt_ref"):
                return None

        else:

            # Use the provided trajectory object
            traj_reduced = traj_obj


        # Choose to which dictionary the trajectory will be added
        if failed:
            traj_dict = self.failed_trajectories

        else:
            traj_dict = self.trajectories


        # Add the trajectory to the list (key is the reference JD)
        if traj_reduced.jdt_ref not in traj_dict:
            traj_dict[traj_reduced.jdt_ref] = traj_reduced



    def removeTrajectory(self, traj_reduced):
        """ Remove the trajectory from the data base and disk. """

        # Remove the trajectory data base entry
        if traj_reduced.jdt_ref in self.trajectories:
            del self.trajectories[traj_reduced.jdt_ref]

        # Remove the trajectory folder on the disk
        if os.path.isfile(traj_reduced.traj_file_path):

            traj_dir = os.path.dirname(traj_reduced.traj_file_path)
            shutil.rmtree(traj_dir)






class MeteorPointRMS(object):
    def __init__(self, frame, time_rel, x, y, ra, dec, azim, alt, mag):
        """ Container for individual meteor picks. """

        # Frame number since the beginning of the FF file
        self.frame = frame
        
        # Relative time
        self.time_rel = time_rel

        # Image coordinats
        self.x = x
        self.y = y
        
        # Equatorial coordinates (J2000, deg)
        self.ra = ra
        self.dec = dec

        # Horizontal coordinates (J2000, deg), azim is +E of due N
        self.azim = azim
        self.alt = alt

        self.intensity_sum = None

        self.mag = mag



class MeteorObsRMS(object):
    def __init__(self, station_code, reference_dt, platepar, data, rel_proc_path, ff_name=None):
        """ Container for meteor observations with the interface compatible with the trajectory correlator
            interface. 

            Arguments:
                station_code: [str] RMS station code.
                reference_dt: [datetime] Datetime when the relative time is t = 0.
                platepar: [Platepar object] RMS calibration plate for the given observations.
                data: [list] A list of MeteorPointRMS objects.
                rel_proc_path: [str] Path to the folder with the nighly observations for this meteor.

            Keyword arguments:
                ff_name: [str] Name of the FF file(s) which contains the meteor.
        """

        self.station_code = station_code

        self.reference_dt = reference_dt
        self.platepar = platepar
        self.data = data

        # Path to the directory with data
        self.rel_proc_path = rel_proc_path

        self.ff_name = ff_name

        # Internal flags to control the processing flow
        # NOTE: The processed flag should always be set to False for every observation when the program starts
        self.processed = False 

        # Mean datetime of the observation
        self.mean_dt = self.reference_dt + datetime.timedelta(seconds=np.mean([entry.time_rel 
            for entry in self.data]))

        
        ### Estimate if the meteor begins and ends inside the FOV ###

        self.fov_beg = False
        self.fov_end = False

        half_index = len(data)//2


        # Find angular velocity at the beginning per every axis
        dxdf_beg = (self.data[half_index].x - self.data[0].x)/(self.data[half_index].frame 
            - self.data[0].frame)
        dydf_beg = (self.data[half_index].y - self.data[0].y)/(self.data[half_index].frame 
            - self.data[0].frame)

        # Compute locations of centroids 2 frames before the beginning
        x_pre_begin = self.data[0].x - 2*dxdf_beg
        y_pre_begin = self.data[0].y - 2*dydf_beg

        # If the predicted point is inside the FOV, mark it as such
        if (x_pre_begin > 0) and (x_pre_begin <= self.platepar.X_res) and (y_pre_begin > 0) \
                and (y_pre_begin < self.platepar.Y_res):

            self.fov_beg = True

        # If the starting point is not inside the FOV, exlude the first point
        else:
            self.data = self.data[1:]

            # Recompute the halfway point
            half_index = len(self.data)//2


        # If there is no data or the length is too short, skip the observation
        if (len(self.data) == 0) or (len(self.data) < half_index):
            self.bad_data = True
            return None
            
        else:
            self.bad_data = False


        # Find angular velocity at the ending per every axis
        dxdf_end = (self.data[-1].x - self.data[half_index].x)/(self.data[-1].frame 
            - self.data[half_index].frame)
        dydf_end = (self.data[-1].y - self.data[half_index].y)/(self.data[-1].frame 
            - self.data[half_index].frame)

        # Compute locations of centroids 2 frames after the end
        x_post_end = self.data[-1].x + 2*dxdf_end
        y_post_end = self.data[-1].y + 2*dydf_end

        # If the predicted point is inside the FOV, mark it as such
        if (x_post_end > 0) and (x_post_end <= self.platepar.X_res) and (y_post_end > 0) \
                and (y_post_end <= self.platepar.Y_res):
            
            self.fov_end = True

        # If the ending point is not inside fully inside the FOV, exclude it
        else:
            self.data = self.data[:-1]

        ### ###


        # Generate a unique observation ID, the format is: STATIONID_YYYYMMDD-HHMMSS.us_CHECKSUM
        #  where CHECKSUM is the last four digits of the sum of all observation image X cordinates
        checksum = int(np.sum([entry.x for entry in self.data]) % 10000)
        self.id = "{:s}_{:s}_{:04d}".format(self.station_code, self.mean_dt.strftime("%Y%m%d-%H%M%S.%f"), 
            checksum)



class PlateparDummy:
    def __init__(self, **entries):
        """ This class takes a platepar dictionary and converts it into an object. """

        self.__dict__.update(entries)



class RMSDataHandle(object):
<<<<<<< HEAD
    def __init__(self, dir_path, dt_range=None, db_dir=None, output_dir=None, mcmode=0, max_trajs=1000):
=======
    def __init__(self, dir_path, dt_range=None, db_dir=None, output_dir=None, mcmode=0, max_trajs=1000, remotehost=None):
>>>>>>> 5c92c8b8
        """ Handles data interfacing between the trajectory correlator and RMS data files on disk. 
    
        Arguments:
            dir_path: [str] Path to the directory with data files. 

        Keyword arguments:
            dt_range: [list of datetimes] A range of datetimes between which the existing trajectories will be
                loaded.
            db_dir: [str] Path to the directory with the database file. None by default, in which case the
                database file will be loaded from the dir_path.
            output_dir: [str] Path to the directory where the output files will be saved. None by default, in
                which case the output files will be saved in the dir_path.
            max_trajs: [int] maximum number of phase1 trajectories to load at a time when adding uncertainties. Improves throughput.
        """

        self.mc_mode = mcmode

        self.dir_path = dir_path

        self.dt_range = dt_range

        log.info("Using directory: " + self.dir_path)


        # Set the database directory
        if db_dir is None:
            db_dir = self.dir_path
        self.db_dir = db_dir

        # Create the database directory if it doesn't exist
        mkdirP(self.db_dir)


        # Set the output directory
        if output_dir is None:
            output_dir = self.dir_path
        self.output_dir = output_dir

        # Create the output directory if it doesn't exist
        mkdirP(self.output_dir)

        # create the directory for phase1 simple trajectories, if needed
        if self.mc_mode > 0:
            self.phase1_dir = os.path.join(self.output_dir, 'phase1')
            mkdirP(os.path.join(self.phase1_dir, 'processed'))
            self.purgePhase1ProcessedData(os.path.join(self.phase1_dir, 'processed'))

<<<<<<< HEAD
=======
        self.remotehost = remotehost
>>>>>>> 5c92c8b8

        ############################

        # Load database of processed folders
        database_path = os.path.join(self.db_dir, JSON_DB_NAME)
        log.info("")
        if mcmode != 2:
            log.info("Loading database: {:s}".format(database_path))
            self.db = DatabaseJSON(database_path)
            log.info('Archiving older entries....')
            try:
                self.archiveOldRecords(older_than=3)
            except: 
                pass
            log.info("   ... done!")

            # Load the list of stations
            station_list = self.loadStations()

            # Find unprocessed meteor files
            log.info("")
            log.info("Finding unprocessed data...")
            self.processing_list = self.findUnprocessedFolders(station_list)
            log.info("   ... done!")
<<<<<<< HEAD

        else:
=======

        else:
            # move any remotely calculated pickles to their target locations
            if os.path.isdir(os.path.join(self.output_dir, 'remoteuploads')):
                moveRemoteTrajectories(self.output_dir)

            # retrieve pickles from a remote host, if configured
            if self.remotehost is not None:
                collectRemoteTrajectories(remotehost, max_trajs, self.phase1_dir)

            # reload the phase1 trajectories
>>>>>>> 5c92c8b8
            dt_beg, dt_end = self.loadPhase1Trajectories(max_trajs=max_trajs)
            self.processing_list = None
            self.dt_range=[dt_beg, dt_end]
            self.db = None

        ### Define country groups to speed up the proceessing ###

        north_america_group = ["CA", "US", "MX"]

        south_america_group = ["AR", "BO", "BR", "CL", "CO", "EC", "FK", "GF", "GY", "GY", "PY", "PE", "SR", 
            "UY", "VE"]

        europe_group = ["AT", "BE", "BG", "HR", "CY", "CZ", "DK", "EE", "FI", "FR", "DE", "GR", "HU", "IE", 
            "IT", "LV", "LT", "LU", "MT", "NL", "PO", "PT", "RO", "SK", "SI", "ES", "SE", "AL", "AD", "AM", 
            "BY", "BA", "FO", "GE", "GI", "IM", "XK", "LI", "MK", "MD", "MC", "ME", "NO", "RU", "SM", "RS", 
            "CH", "TR", "UA", "UK", "VA"]

        new_zealand_group = ["NZ"]

        australia_group = ["AU"]


        self.country_groups = [north_america_group, south_america_group, europe_group, new_zealand_group, 
            australia_group]

        ### ###


    def purgePhase1ProcessedData(self, dir_path):
        refdt = time.time() - 90 * 86400
        result=[os.remove(file) for file in (os.path.join(path, file)
                    for path, _, files in os.walk(dir_path) for file in files) if os.stat(file).st_mtime < refdt]
        return result


    def archiveOldRecords(self, older_than=3):
        """
        Archive off old records to keep the database size down

        Keyword Arguments:
            older_than: [int] number of months to keep, default 3
        """
        class DummyMetObs():
            def __init__(self, station, obs_id):
                self.station_code = station
                self.id = obs_id

        archdate = datetime.datetime.now(datetime.timezone.utc) - relativedelta(months=older_than)
        archdate_jd = datetime2JD(archdate)

        arch_db_path = os.path.join(self.db_dir, f'{archdate.strftime("%Y%m")}_{JSON_DB_NAME}')
        archdb = DatabaseJSON(arch_db_path)
        log.info(f'Archiving db records to {arch_db_path}...')

        for traj in [t for t in self.db.trajectories if t < archdate_jd]:
            if traj < archdate_jd:
                archdb.addTrajectory(None, self.db.trajectories[traj], False)
                self.db.removeTrajectory(self.db.trajectories[traj])

        for traj in [t for t in self.db.failed_trajectories if t < archdate_jd]:
            if traj < archdate_jd:
                archdb.addTrajectory(None, self.db.failed_trajectories[traj], True)
                self.db.removeTrajectory(self.db.failed_trajectories[traj])

        for station in self.db.processed_dirs:
            arch_processed = [dirname for dirname in self.db.processed_dirs[station] if 
                                datetime.datetime.strptime(dirname[14:22], '%Y%m%d').replace(tzinfo=datetime.timezone.utc) < archdate]
            for dirname in arch_processed:
                archdb.addProcessedDir(station, dirname)
                self.db.processed_dirs[station].remove(dirname)

        for station in self.db.paired_obs:
            arch_processed = [obs_id for obs_id in self.db.paired_obs[station] if 
                                datetime.datetime.strptime(obs_id[7:15], '%Y%m%d').replace(tzinfo=datetime.timezone.utc) < archdate]
            for obs_id in arch_processed:
                archdb.addPairedObservation(DummyMetObs(station, obs_id))
                self.db.paired_obs[station].remove(obs_id)

        archdb.save()
        self.db.save()
        return 

    def loadStations(self):
        """ Load the station names in the processing folder. """

        station_list = []

        for dir_name in sorted(os.listdir(self.dir_path)):

            # Check if the dir name matches the station name pattern
            if os.path.isdir(os.path.join(self.dir_path, dir_name)):
                if re.match("^[A-Z]{2}[A-Z0-9]{4}$", dir_name):
                    log.info("Using station: " + dir_name)
                    station_list.append(dir_name)
                else:
                    log.info("Skipping directory: " + dir_name)


        return station_list



    def findUnprocessedFolders(self, station_list):
        """ Go through directories and find folders with unprocessed data. """

        processing_list = []

        # skipped_dirs = 0

        # Go through all station directories
        for station_name in station_list:

            station_path = os.path.join(self.dir_path, station_name)

            # Add the station name to the database if it doesn't exist
            if station_name not in self.db.processed_dirs:
                self.db.processed_dirs[station_name] = []

            # Go through all directories in stations
            for night_name in os.listdir(station_path):

                # Extract the date and time of directory, if possible
                try:
                    night_dt = datetime.datetime.strptime("_".join(night_name.split("_")[1:3]), 
                        "%Y%m%d_%H%M%S").replace(tzinfo=datetime.timezone.utc)
                except:
                    log.info(f'Could not parse the date of the night dir: {night_name}')
                    night_dt = None
                    continue
                if self.dt_range is not None:
                    # skip folders more than a day older the requested date range
                    if night_dt < (self.dt_range[0]+ datetime.timedelta(days=-1)).replace(tzinfo=datetime.timezone.utc):
                        continue

                night_path = os.path.join(station_path, night_name)
                night_path_rel = os.path.join(station_name, night_name)

                # # If the night path is not in the processed list, add it to the processing list
                # if night_path_rel not in self.db.processed_dirs[station_name]:
                #     processing_list.append([station_name, night_path_rel, night_path, night_dt])

                processing_list.append([station_name, night_path_rel, night_path, night_dt])

                # else:
                #     skipped_dirs += 1


        # if skipped_dirs:
        #     log.info("Skipped {:d} processed directories".format(skipped_dirs))

        return processing_list



    def initMeteorObs(self, station_code, ftpdetectinfo_path, platepars_recalibrated_dict):
        """ Init meteor observations from the FTPdetectinfo file and recalibrated platepars. """

        # Load station coordinates
        if len(list(platepars_recalibrated_dict.keys())):
            
            pp_dict = platepars_recalibrated_dict[list(platepars_recalibrated_dict.keys())[0]]
            pp = PlateparDummy(**pp_dict)
            stations_dict = {station_code: [np.radians(pp.lat), np.radians(pp.lon), pp.elev]}

            # Load the FTPdetectinfo file
            meteor_list = loadFTPDetectInfo(ftpdetectinfo_path, stations_dict, join_broken_meteors=False)

        else:
            meteor_list = []


        return meteor_list



    def loadUnpairedObservations(self, processing_list, dt_range=None):
        """ Load unpaired meteor observations, i.e. observations that are not a part of any trajectory. """

        # Go through folders for processing
        unpaired_met_obs_list = []
        prev_station = None
        station_count = 1
        for station_code, rel_proc_path, proc_path, night_dt in processing_list:

            # Check that the night datetime is within the given range of times, if the range is given
            if (dt_range is not None) and (night_dt is not None):
                dt_beg, dt_end = dt_range

                # Skip all folders which are outside the limits
                if (night_dt < dt_beg) or (night_dt > dt_end):
                    continue



            ftpdetectinfo_name = None
            platepar_recalibrated_name = None

            # Skip files, only take directories
            if os.path.isfile(proc_path):
                continue

            log.info("")
            log.info("Processing station: " + station_code)

            # Find FTPdetectinfo and platepar files
            for name in os.listdir(proc_path):
                    
                # Find FTPdetectinfo
                if name.startswith("FTPdetectinfo") and name.endswith('.txt') and \
                        ("backup" not in name) and ("uncalibrated" not in name) and ("unfiltered" not in name):
                    ftpdetectinfo_name = name
                    continue

                if name == "platepars_all_recalibrated.json":

                    try:
                        # Try loading the recalibrated platepars
                        with open(os.path.join(proc_path, name)) as f:
                            platepars_recalibrated_dict = json.load(f)                            
                            platepar_recalibrated_name = name
                            continue

                    except:
                        pass
    

            # Skip these observations if no data files were found inside
            if (ftpdetectinfo_name is None) or (platepar_recalibrated_name is None):
                log.info("  Skipping {:s} due to missing data files...".format(rel_proc_path))

                # Add the folder to the list of processed folders
                self.db.addProcessedDir(station_code, rel_proc_path)

                continue

            if station_code != prev_station:
                station_count += 1
                prev_station = station_code

            # Save database to mark those with missing data files (only every 250th station, to speed things up)
            if (station_count % 250 == 0) and (station_code != prev_station):
                self.saveDatabase()


            # Load platepars
            with open(os.path.join(proc_path, platepar_recalibrated_name)) as f:
                platepars_recalibrated_dict = json.load(f)

            # If all files exist, init the meteor container object
            cams_met_obs_list = self.initMeteorObs(station_code, os.path.join(proc_path, 
                ftpdetectinfo_name), platepars_recalibrated_dict)

            # Format the observation object to the one required by the trajectory correlator
            added_count = 0
            for cams_met_obs in cams_met_obs_list:

                # Get the platepar
                if cams_met_obs.ff_name in platepars_recalibrated_dict:
                    pp_dict = platepars_recalibrated_dict[cams_met_obs.ff_name]
                else:
                    log.info("    Skipping {:s}, not found in platepar dict".format(cams_met_obs.ff_name))
                    continue

                pp = PlateparDummy(**pp_dict)


                # Skip observations which weren't recalibrated
                if hasattr(pp, "auto_recalibrated"):
                    if not pp.auto_recalibrated:
                        log.info("    Skipping {:s}, not recalibrated!".format(cams_met_obs.ff_name))
                        continue


                # Init meteor data
                meteor_data = []
                for entry in zip(cams_met_obs.frames, cams_met_obs.time_data, cams_met_obs.x_data,
                        cams_met_obs.y_data, cams_met_obs.azim_data, cams_met_obs.elev_data, 
                        cams_met_obs.ra_data, cams_met_obs.dec_data, cams_met_obs.mag_data):

                    frame, time_rel, x, y, azim, alt, ra, dec, mag = entry

                    met_point = MeteorPointRMS(frame, time_rel, x, y, np.degrees(ra), np.degrees(dec), 
                        np.degrees(azim), np.degrees(alt), mag)

                    meteor_data.append(met_point)


                # Init the new meteor observation object
                met_obs = MeteorObsRMS(
                    station_code, 
                    jd2Date(cams_met_obs.jdt_ref, dt_obj=True, tzinfo=datetime.timezone.utc), 
                    pp,
                    meteor_data, 
                    rel_proc_path, 
                    ff_name=cams_met_obs.ff_name)

                # Skip bad observations
                if met_obs.bad_data:
                    continue

                # Add only unpaired observations
                if not self.db.checkObsIfPaired(met_obs):

                    # print(" ", station_code, met_obs.reference_dt, rel_proc_path)
                    added_count += 1

                    unpaired_met_obs_list.append(met_obs)

            log.info("  Added {:d} observations!".format(added_count))


        log.info("")
        log.info("  Finished loading unpaired observations!")
        self.saveDatabase()

        return unpaired_met_obs_list
    

    def yearMonthDayDirInDtRange(self, dir_name):
        """ Given a directory name which is either YYYY, YYYYMM or YYYYMMDD, check if it is in the given 
            datetime range. 

        Arguments:
            dir_name: [str] Directory name which is either YYYY, YYYYMM or YYYYMMDD.

        Return:
            [bool] True if the directory is in the datetime range, False otherwise.
        """

        # If the date range is not given, then skip the directory
        if self.dt_range is None:
            return True
        
        # Check in which format the directory name is
        if len(dir_name) == 4:
            date_fmt = "%Y"

            # Check if the directory name starts with a year
            if not re.match("^\d{4}", dir_name):   # noqa: W605 
                return False

        elif len(dir_name) == 6:
            date_fmt = "%Y%m"

            # Check if the directory name starts with a year and month
            if not re.match("^\d{6}", dir_name): # noqa: W605 
                return False

        elif len(dir_name) == 8:
            date_fmt = "%Y%m%d"

            # Check if the directory name starts with a year, month and day
            if not re.match("^\d{8}", dir_name): # noqa: W605 
                return False

        else:
            return False
        
        
        # Make a datetime object from the directory name
        dt = datetime.datetime.strptime(dir_name, date_fmt).replace(tzinfo=datetime.timezone.utc)

        dt_beg, dt_end = self.dt_range


        # Check if the date time is in the time range
        if len(dir_name) >= 4:

            # Check if the year is in the range
            if (dt.year >= dt_beg.year) and (dt.year <= dt_end.year):

                # If the month is also given, check that it's within the range
                if len(dir_name) >= 6:
                    
                    # Construct test datetime objects with the first and last times within the given month
                    dt_beg_test = datetime.datetime(dt.year, dt.month, 1, tzinfo=datetime.timezone.utc)
                    dt_end_test = datetime.datetime(dt.year, dt.month, 1, tzinfo=datetime.timezone.utc) \
                        + datetime.timedelta(days=31)

                    # Check if the month is in the range
                    if (dt_end_test >= dt_beg) and (dt_beg_test <= dt_end):

                        # If the day is also given, check that it's within the range
                        if len(dir_name) >= 8:

                            # Construct test datetime objects with the first and last times within the given day
                            dt_beg_test = datetime.datetime(
                                dt.year, dt.month, dt.day, tzinfo=datetime.timezone.utc)
                            dt_end_test = datetime.datetime(
                                dt.year, dt.month, dt.day, tzinfo=datetime.timezone.utc) + datetime.timedelta(days=1)

                            # Check if the day is in the range
                            if (dt_end_test >= dt_beg) and (dt_beg_test <= dt_end):
                                return True

                            else:
                                return False

                        return True
                    
                    else:
                        return False

                return True
            
            else:
                return False
            

    def trajectoryFileInDtRange(self, file_name, dt_range=None):
        """ Check if the trajectory file is in the given datetime range. """

        if dt_range is None:
            dt_beg, dt_end = self.dt_range
        else:
            dt_beg, dt_end = dt_range


        # If the date range is not given, then skip the trajectory
        if dt_beg is None or dt_end is None:
            return True

        # Extract the datetime from the trajectory name
        date_str, time_str = file_name.split('_')[:2]

        # Make a datetime object
        dt = datetime.datetime.strptime(
            "_".join([date_str, time_str]), "%Y%m%d_%H%M%S").replace(tzinfo=datetime.timezone.utc)

        # Check if the date time is in the time range
        if (dt >= dt_beg) and (dt <= dt_end):
            return True

        else:
            return False


    def removeDeletedTrajectories(self):
        """ Purge the database of any trajectories that no longer exist on disk.
            These can arise because the monte-carlo stage may update the data. 
        """

        if not os.path.isdir(self.output_dir):
            return 
        if self.db is None:
            return 
        
        log.info("  Removing deleted trajectories from: " + self.output_dir)
        if self.dt_range is not None:
            log.info("  Datetime range: {:s} - {:s}".format(
                self.dt_range[0].strftime("%Y-%m-%d %H:%M:%S"), 
                self.dt_range[1].strftime("%Y-%m-%d %H:%M:%S")))
        jdt_start = datetime2JD(self.dt_range[0]) 
        jdt_end = datetime2JD(self.dt_range[1])
        trajs_to_remove = []
        keys = [k for k in self.db.trajectories.keys() if k >= jdt_start and k <= jdt_end]
        for trajkey in keys:
            traj_reduced = self.db.trajectories[trajkey]
            traj_path = os.path.join(self.output_dir, traj_reduced.traj_file_path)
            if not os.path.isfile(traj_path):
                log.info(f' removing {traj_reduced.traj_file_path}')
                trajs_to_remove.append(traj_reduced)
        for traj in trajs_to_remove:
            self.db.removeTrajectory(traj)
        #self.saveDatabase()
        return 


    def loadComputedTrajectories(self, traj_dir_path, dt_range=None):
        """ Load already estimated trajectories from disk within a date range. 

        Arguments:
            traj_dir_path: [str] Full path to a directory with trajectory pickles.
        """

        # defend against the case where there are no existing trajectories and traj_dir_path doesn't exist
        if not os.path.isdir(traj_dir_path):
            return

        if self.db is None:
            return 
        
        if dt_range is None:
            dt_beg, dt_end = self.dt_range
        else:
            dt_beg, dt_end = dt_range

        log.info("  Loading trajectories from: " + traj_dir_path)
        if self.dt_range is not None:
            log.info("  Datetime range: {:s} - {:s}".format(
                dt_beg.strftime("%Y-%m-%d %H:%M:%S"), 
                dt_end.strftime("%Y-%m-%d %H:%M:%S")))

        counter = 0

        # Construct a list of all ddirectory paths to visit. The trajectory directories are sorted in 
        # YYYY/YYYYMM/YYYYMMDD, so visit them in that order to check if they are in the datetime range
        dir_paths = []

        #iterate over the days in the range
        jdt_beg = int(np.floor(datetime2JD(dt_beg)))
        jdt_end = int(np.ceil(datetime2JD(dt_end)))

        yyyy = 0
        mm = 0
        dd = 0
        start_time = datetime.datetime.now()
        for jdt in range(jdt_beg, jdt_end + 1):

            curr_dt = jd2Date(jdt, dt_obj=True)
            if curr_dt.year != yyyy:
                yyyy = curr_dt.year
                log.info("- year    " + str(yyyy))

            if curr_dt.month != mm:
                mm = curr_dt.month
                yyyymm = f'{yyyy}{mm:02d}'
                log.info("  - month " + str(yyyymm))

            if curr_dt.day != dd:
                dd = curr_dt.day
                yyyymmdd = f'{yyyy}{mm:02d}{dd:02d}'
                log.info("    - day " + str(yyyymmdd))

            yyyymmdd_dir_path = os.path.join(traj_dir_path, f'{yyyy}', f'{yyyymm}', f'{yyyymmdd}')

            # catch for folder not existing for some reason
            if os.path.isdir(yyyymmdd_dir_path):

                for traj_dir in sorted(os.listdir(yyyymmdd_dir_path)):

                    # Add the directory to the list of directories to visit
                    full_traj_dir = os.path.join(yyyymmdd_dir_path, traj_dir)
                    if os.path.isdir(full_traj_dir) and (full_traj_dir not in dir_paths):

                        for file_name in glob.glob1(full_traj_dir, '*_trajectory.pickle'):

                            if self.trajectoryFileInDtRange(file_name, dt_range=dt_range):

                                self.db.addTrajectory(os.path.join(full_traj_dir, file_name))

                                # Print every 1000th trajectory
                                if counter % 1000 == 0:
                                    log.info(f"  Loaded {counter:6d} trajectories, currently on {file_name}")
                                counter += 1

                        dir_paths.append(full_traj_dir)

        dur = (datetime.datetime.now() - start_time).total_seconds()
        log.info(f"  Loaded {counter:6d} trajectories in {dur:.0f} seconds")
        


    def getComputedTrajectories(self, jd_beg, jd_end):
        """ Returns a list of computed trajectories between the Julian dates.
        """

        return [self.db.trajectories[key] for key in self.db.trajectories 
            if (self.db.trajectories[key].jdt_ref >= jd_beg) 
                and (self.db.trajectories[key].jdt_ref <= jd_end)]
                


    def getPlatepar(self, met_obs):
        """ Return the platepar of the meteor observation. """

        return met_obs.platepar



    def getUnpairedObservations(self):
        """ Returns a list of unpaired meteor observations. """

        return self.unpaired_observations


    def countryFilter(self, station_code1, station_code2):
        """ Only pair observations if they are in proximity to a given country. """

        # Check that both stations are in the same country group
        for group in self.country_groups:
            if station_code1[:2] in group:
                if station_code2[:2] in group:
                    return True
                else:
                    return False


        # If a given country is not in any of the groups, allow it to be paired
        return True


    def findTimePairs(self, met_obs, unpaired_observations, max_toffset):
        """ Finds pairs in time between the given meteor observations and all other observations from 
            different stations. 

        Arguments:
            met_obs: [MeteorObsRMS] Object containing a meteor observation.
            unpaired_observations: [list] A list of MeteorObsRMS objects which will be paired in time with
                the given object.
            max_toffset: [float] Maximum offset in time (seconds) for pairing.

        Return:
            [list] A list of MeteorObsRMS instances with are offten in time less than max_toffset from 
                met_obs.
        """

        found_pairs = []

        # Go through all meteors from other stations
        for met_obs2 in unpaired_observations:

            # Take only observations from different stations
            if met_obs.station_code == met_obs2.station_code:
                continue

            # Check that the stations are in the same region / group of countres
            if not self.countryFilter(met_obs.station_code, met_obs2.station_code):
                continue

            # Take observations which are within the given time window
            if abs((met_obs.mean_dt - met_obs2.mean_dt).total_seconds()) <= max_toffset:
                found_pairs.append(met_obs2)


        return found_pairs


    def getTrajTimePairs(self, traj_reduced, unpaired_observations, max_toffset):
        """ Find unpaired observations which are close in time to the given trajectory. """

        found_traj_obs_pairs = []

        # Compute the middle time of the trajectory as reference time
        traj_mid_dt = jd2Date((traj_reduced.rbeg_jd + traj_reduced.rend_jd)/2, dt_obj=True, 
                              tzinfo=datetime.timezone.utc)

        # Go through all unpaired observations
        for met_obs in unpaired_observations:

            # Check that the stations are in the same region / group of countres
            if not self.countryFilter(met_obs.station_code, (traj_reduced.participating_stations + traj_reduced.ignored_stations)[0]):
                continue

            # Skip all stations that are already participating in the trajectory solution
            if (met_obs.station_code in traj_reduced.participating_stations) or (met_obs.station_code in traj_reduced.ignored_stations):
                continue


            # Take observations which are within the given time window from the trajectory
            if abs((met_obs.mean_dt - traj_mid_dt).total_seconds()) <= max_toffset:
                found_traj_obs_pairs.append(met_obs)


        return found_traj_obs_pairs


    def generateTrajOutputDirectoryPath(self, traj, make_dirs=False):
        """ Generate a path to the trajectory output directory. 
        
        Keyword arguments:
            make_dirs: [bool] Make the tree of output directories. False by default.
        """

        # Generate a list of station codes
        if isinstance(traj, TrajectoryReduced):
            # If the reducted trajectory object is given
            station_list = traj.participating_stations

        else:
            # If the full trajectory object is given
            station_list = [obs.station_id for obs in traj.observations if obs.ignore_station is False]


        # Datetime of the reference trajectory time
        dt = jd2Date(traj.jdt_ref, dt_obj=True, tzinfo=datetime.timezone.utc)


        # Year directory
        year_dir = dt.strftime("%Y")

        # Month directory
        month_dir = dt.strftime("%Y%m")

        # Date directory
        date_dir = dt.strftime("%Y%m%d")

        # Name of the trajectory directory
        # sort the list of country codes otherwise we can end up with duplicate trajectories
        ctry_list = list(set([stat_id[:2] for stat_id in station_list]))
        ctry_list.sort()
        traj_dir = dt.strftime("%Y%m%d_%H%M%S.%f")[:-3] + "_" + "_".join(ctry_list)
<<<<<<< HEAD


=======


>>>>>>> 5c92c8b8
        # Path to the year directory
        out_path = os.path.join(self.output_dir, OUTPUT_TRAJ_DIR, year_dir, month_dir, date_dir, traj_dir)
        if make_dirs:
            mkdirP(out_path)

        return out_path


    def saveTrajectoryResults(self, traj, save_plots):
        """ Save trajectory results to the disk. """


        # Generate the name for the output directory (add list of country codes at the end)
        output_dir = self.generateTrajOutputDirectoryPath(traj, make_dirs=True)

        # Save the report
        traj.saveReport(output_dir, traj.file_name + '_report.txt', uncertainties=traj.uncertainties, 
            verbose=False)

        # Add the trajectory foldername to the saved traj. We may need this later, for example
        # if additional observations are found then the refdt or country list may change quite a bit
        traj.longname = os.path.split(output_dir)[-1]

        if self.mc_mode == 1:
            # The MC phase may change the refdt so save a copy of the the original name.
            traj.pre_mc_longname = traj.longname

            # keep track of when we originally saved a solution, so we can check how long its taking
            traj.save_date = datetime.datetime.now().replace(tzinfo=datetime.timezone.utc)

        # Save the picked trajectory structure
        savePickle(traj, output_dir, traj.file_name + '_trajectory.pickle')

        if self.mc_mode == 1:
            savePickle(traj, self.phase1_dir, traj.pre_mc_longname + '_trajectory.pickle')
        elif self.mc_mode == 2:
            # we save this in MC mode the MC phase may alter the trajectory details and if later on 
            # we're including additional observations we need to use the most recent version of the trajectory
            savePickle(traj, os.path.join(self.phase1_dir, 'processed'), traj.pre_mc_longname + '_trajectory.pickle')

<<<<<<< HEAD
=======
            if self.remotehost is not None:
                log.info('saving to remote host')
                uploadTrajToRemote(remotehost, traj.file_name + '_trajectory.pickle', output_dir)
                log.info(' ...done')

>>>>>>> 5c92c8b8
        # Save the plots
        if save_plots:
            traj.save_results = True
            try:
                traj.savePlots(output_dir, traj.file_name, show_plots=False)
            except:
                pass
            traj.save_results = False



    def markObservationAsProcessed(self, met_obs):
        """ Mark the given meteor observation as processed. """

        if self.db is None:
            return 
        self.db.addProcessedDir(met_obs.station_code, met_obs.rel_proc_path)



    def markObservationAsPaired(self, met_obs):
        """ Mark the given meteor observation as paired in a trajectory. """

        if self.db is None:
            return 
        self.db.addPairedObservation(met_obs)



    def addTrajectory(self, traj, failed_jdt_ref=None):
        """ Add the resulting trajectory to the database. 

        Arguments:
            traj: [Trajectory object]
            failed_jdt_ref: [float] Reference Julian date of the failed trajectory. None by default.
        """

        if self.db is None:
            return 
        # Set the correct output path
        traj.output_dir = self.generateTrajOutputDirectoryPath(traj)

        # Convert the full trajectory object into the reduced trajectory object
        traj_reduced = TrajectoryReduced(None, traj_obj=traj)

        # If the trajectory failed, keep track of the original reference Julian date, as it might have been
        #   changed during trajectory estimation
        if failed_jdt_ref is not None:
            traj_reduced.jdt_ref = failed_jdt_ref

        self.db.addTrajectory(None, traj_obj=traj_reduced, failed=(failed_jdt_ref is not None))



    def removeTrajectory(self, traj_reduced):
        """ Remove the trajectory from the data base and disk. """

        # in mcmode 2 the database isn't loaded but we still need to delete updated trajectories
        if self.mc_mode == 2: 
            if os.path.isfile(traj_reduced.traj_file_path):
                traj_dir = os.path.dirname(traj_reduced.traj_file_path)
                shutil.rmtree(traj_dir)
            elif hasattr(traj_reduced, 'pre_mc_longname'):
                traj_dir = os.path.dirname(traj_reduced.traj_file_path)
                base_dir = os.path.split(traj_dir)[0]
                traj_dir = os.path.join(base_dir, traj_reduced.pre_mc_longname)
                if os.path.isdir(traj_dir):
                    shutil.rmtree(traj_dir)
                else:
                    log.warning(f'unable to find {traj_dir}')
            else:
                log.warning(f'unable to find {traj_reduced.traj_file_path}')

            # remove the processed pickle now we're done with it
            self.cleanupPhase2TempPickle(traj_reduced, True)

            return 
        self.db.removeTrajectory(traj_reduced)


    def cleanupPhase2TempPickle(self, traj, success=False):
        """
        At the start of phase 2 monte-carlo sim calculation, the phase1 pickles are renamed to indicate they're being processed.
        Once each one is processed (fail or succeed) we need to clean up the file. If the MC step failed, we still want to keep
        the pickle, because we might later on get new data and it might become solvable. Otherwise, we can just delete the file 
        since the MC solver will have saved an updated one already.
        """
<<<<<<< HEAD
        if not self.mc_mode != 2:
            return 
=======
>>>>>>> 5c92c8b8
        fldr_name = os.path.split(self.generateTrajOutputDirectoryPath(traj, make_dirs=False))[-1] 
        pick = os.path.join(self.phase1_dir, fldr_name + '_trajectory.pickle_processing')
        if os.path.isfile(pick):
            os.remove(pick)
        else:
            log.warning(f'unable to find _processing file {pick}')
        if not success:
            # save the pickle in case we get new data later and can solve it
            savePickle(traj, os.path.join(self.phase1_dir, 'processed'), fldr_name + '_trajectory.pickle')
        return 


    def checkTrajIfFailed(self, traj):
        """ Check if the given trajectory has been computed with the same observations and has failed to be
            computed before.

        """

        if self.db is None:
            return 
        return self.db.checkTrajIfFailed(traj)



    def loadFullTraj(self, traj_reduced):
        """ Load the full trajectory object. 
    
        Arguments:
            traj_reduced: [TrajectoryReduced object]

        Return:
            traj: [Trajectory object] or [None] if file not found
        """

        # Generate the path to the output directory
        output_dir = self.generateTrajOutputDirectoryPath(traj_reduced)
        phase1_name = os.path.split(output_dir)[-1] + '_trajectory.pickle'

        # Get the file name
        file_name = os.path.basename(traj_reduced.traj_file_path)

        # Try loading a full trajectory, first from the standard output area, then from the phase-1 folders
        full_traj_loc = os.path.join(output_dir, file_name)
        if not os.path.isfile(full_traj_loc):
            full_traj_loc = os.path.join(self.phase1_dir, phase1_name)
        if not os.path.isfile(full_traj_loc):
            full_traj_loc = os.path.join(self.phase1_dir, 'processed', phase1_name)
        if not os.path.isfile(full_traj_loc):
            log.info(f'File {full_traj_loc} not found!')
            return None

        try:
            traj = loadPickle(*os.path.split(full_traj_loc))

            # Check if the traj object as fixed time offsets
            if not hasattr(traj, 'fixed_time_offsets'):
                traj.fixed_time_offsets = {}

            return traj

        except FileNotFoundError:
            log.info(f'File {full_traj_loc} not found!')
            
            return None

    def loadPhase1Trajectories(self, max_trajs=1000):
        """
        Load trajectories calculated by the intersecting-planes phase 1. These trajectories
        do not include uncertainties which are calculated in the Monte-Carlo phase 2

        keyword arguments:
        maxtrajs: [int] maximum number of trajectories to load in each pass, to avoid taking too long per pass.


        returns:
        dt_beg, dt_end: [datetime] The earliest and latest date/time of the loaded trajectories. Used later to set the 
                                    number of time buckets to process data in. 

        """
        pickles = glob.glob1(self.phase1_dir, "*_trajectory.pickle")
        pickles.sort()
        pickles = pickles[:max_trajs]
        self.phase1Trajectories = []
        if len(pickles) == 0:
            return None, None
        dt_beg = datetime.datetime.strptime(pickles[0][:15], '%Y%m%d_%H%M%S').replace(tzinfo=datetime.timezone.utc)
        dt_end = datetime.datetime.strptime(pickles[-1][:15], '%Y%m%d_%H%M%S').replace(tzinfo=datetime.timezone.utc)
        for pick in pickles:
            # Try loading a full trajectory
            try:
                traj = loadPickle(self.phase1_dir, pick)

                traj_dir = self.generateTrajOutputDirectoryPath(traj, make_dirs=False)
                # Add the filepath if not present so we can remove updated trajectories
                if not hasattr(traj, 'traj_file_path'):
                    # stored filename includes the millisecs and countries, to help make it unique
                    # so we need to chop that off again to set up the true pickle name
                    real_pick_name = pick[:15] + '_trajectory.pickle'
                    traj.traj_file_path = os.path.join(traj_dir, real_pick_name)

                if not hasattr(traj, 'longname'):
                    traj.longname = os.path.split(traj_dir)[-1]

                if not hasattr(traj, 'pre_mc_longname'):
                    traj.pre_mc_longname = os.path.split(traj_dir)[-1]

                # Check if the traj object as fixed time offsets
                if not hasattr(traj, 'fixed_time_offsets'):
                    traj.fixed_time_offsets = {}

                # now we've loaded the phase 1 solution, move it to prevent accidental reprocessing
                procfile = os.path.join(self.phase1_dir, pick + '_processing')
                if os.path.isfile(procfile):
                    os.remove(procfile)
                os.rename(os.path.join(self.phase1_dir, pick), procfile)

                self.phase1Trajectories.append(traj)
                log.info(f'loaded {traj.traj_id}')
            except Exception:
                # if the file couldn't be read, then skip it for now - we'll get it in the next pass
                log.info(f'File {pick} skipped for now')
        return dt_beg, dt_end


    def saveDatabase(self):
        """ Save the data base. """

        def _breakHandler(signum, frame):
            """ Do nothing if CTRL + C is pressed. """
            log.info("The data base is being saved, the program cannot be exited right now!")
            pass

        if self.db is None:
            return 
        # Prevent quitting while a data base is being saved
        original_signal = signal.getsignal(signal.SIGINT)
        signal.signal(signal.SIGINT, _breakHandler)

        # Save the data base
        log.info("Saving data base to disk...")
        self.db.save()

        # Restore the signal functionality
        signal.signal(signal.SIGINT, original_signal)





    def finish(self):
        """ Finish the processing run. """

        # Save the processed directories to the DB file
        self.saveDatabase()

        # Save the list of processed meteor observations

        



if __name__ == "__main__":

    # Set matplotlib for headless running
    import matplotlib
    matplotlib.use('Agg')


    ### COMMAND LINE ARGUMENTS

    # Init the command line arguments parser
    arg_parser = argparse.ArgumentParser(description="""Automatically compute trajectories from RMS data in the given directory. 
The directory structure needs to be the following, for example:
    ./ # root directory
        /HR0001/
            /HR0001_20190707_192835_241084_detected
                ./FTPdetectinfo_HR0001_20190707_192835_241084.txt
                ./platepars_all_recalibrated.json
        /HR0004/
            ./FTPdetectinfo_HR0004_20190707_193044_498581.txt
            ./platepars_all_recalibrated.json
        /...

In essence, the root directory should contain directories of stations (station codes need to be exact), and these directories should
contain data folders. Data folders should have FTPdetectinfo files together with platepar files.""",
        formatter_class=argparse.RawTextHelpFormatter)

    arg_parser.add_argument('dir_path', type=str, help='Path to the root data directory. Trajectory helper files will be stored here as well.')

    arg_parser.add_argument('-t', '--maxtoffset', metavar='MAX_TOFFSET', 
        help='Maximum time offset between the stations. Default is 5 seconds.', type=float, default=10.0)

    arg_parser.add_argument('-s', '--maxstationdist', metavar='MAX_STATION_DIST', 
        help='Maximum distance (km) between stations of paired meteors. Default is 600 km.', type=float, 
        default=600.0)

    arg_parser.add_argument('-m', '--minerr', metavar='MIN_ARCSEC_ERR', 
        help="Minimum error in arc seconds below which the station won't be rejected. 30 arcsec by default.", 
        type=float)

    arg_parser.add_argument('-M', '--maxerr', metavar='MAX_ARCSEC_ERR', 
        help="Maximum error in arc seconds, above which the station will be rejected. 180 arcsec by default.", 
        type=float)

    arg_parser.add_argument('-v', '--maxveldiff', metavar='MAX_VEL_DIFF', 
        help='Maximum difference in percent between velocities between two stations. Default is 25 percent.', 
        type=float, default=25.0)

    arg_parser.add_argument('-p', '--velpart', metavar='VELOCITY_PART', 
        help='Fixed part from the beginning of the meteor on which the initial velocity estimation using the sliding fit will start. Default is 0.4 (40 percent), but for noisier data this should be bumped up to 0.5.', 
        type=float, default=0.40)

    arg_parser.add_argument('-d', '--disablemc', 
        help='Disable Monte Carlo.', action="store_true")

    arg_parser.add_argument('-u', '--uncerttime', 
        help="Compute uncertainties by culling solutions with worse value of the time fit than the LoS solution. This may increase the computation time considerably.", 
        action="store_true")

    arg_parser.add_argument('-l', '--saveplots', 
        help='Save plots to disk.', action="store_true")

    arg_parser.add_argument('-r', '--timerange', metavar='TIME_RANGE',
        help="""Only compute the trajectories in the given range of time. The time range should be given in the format: "(YYYYMMDD-HHMMSS,YYYYMMDD-HHMMSS)".""", 
            type=str)

    arg_parser.add_argument('-a', '--auto', metavar='PREV_DAYS', type=float, default=None, const=5.0, 
        nargs='?', 
        help="""Run continously taking the data in the last PREV_DAYS to compute the new trajectories and update the old ones. The default time range is 5 days.""")

    arg_parser.add_argument("--cpucores", type=int, default=-1,
        help="Number of CPU codes to use for computation. -1 to use all cores minus one (default).",)

    arg_parser.add_argument("--dbdir", type=str, default=None,
        help="Path to the directory where the trajectory database file will be stored. If not given, the database will be stored in the data directory.")

    arg_parser.add_argument("--outdir", type=str, default=None,
        help="Path to the directory where the trajectory output files will be stored. If not given, the output will be stored in the data directory.")
        
    arg_parser.add_argument("--logdir", type=str, default=None,
        help="Path to the directory where the log files will be stored. If not given, the logs will be stored in the output directory.")
        
    arg_parser.add_argument('-x', '--maxstations', type=int, default=15,
        help="Use best N stations in the solution (default is use 15 stations).")

    arg_parser.add_argument('--mcmode', '--mcmode', type=int, default=0,
<<<<<<< HEAD
        help="Run just simple soln (1), just monte-carlos (2) or both (0, default).")
=======
        help="Run just simple soln (1), just monte-carlos (2) or both (0).")
>>>>>>> 5c92c8b8

    arg_parser.add_argument('--maxtrajs', '--maxtrajs', type=int, default=1000,
        help="Max number of trajectories to reload in each pass when doing the Monte-Carlo phase")
    
    arg_parser.add_argument('--autofreq', '--autofreq', type=int, default=360,
        help="Minutes to wait between runs in auto-mode")
    
<<<<<<< HEAD
=======
    arg_parser.add_argument('--remotehost', '--remotehost', type=str, default=None,
        help="Remote host to collect and return MC phase solutions to. Supports internet-distributed processing.")
    
>>>>>>> 5c92c8b8
    # Parse the command line arguments
    cml_args = arg_parser.parse_args()

    ############################



    ### Init logging - roll over every day ###

    # Find the log directory
    log_dir = cml_args.logdir
    if log_dir is None:
        log_dir = cml_args.outdir
    if log_dir is None:
        log_dir = cml_args.dir_path

    # Create a log dir if it doesn't exist
    if not os.path.isdir(log_dir):
        os.makedirs(log_dir)

    # Init the logger
    #log = logging.getLogger("traj_correlator")
    log.setLevel(logging.DEBUG)

    # Init the log formatter
    log_formatter = logging.Formatter(
        fmt='%(asctime)s-%(levelname)-5s-%(module)-15s:%(lineno)-5d- %(message)s',
        datefmt='%Y/%m/%d %H:%M:%S')

    # Init the file handler
    timestamp = datetime.datetime.now().strftime("%Y%m%d_%H%M%S")
    log_file = os.path.join(log_dir, f"correlate_rms_{timestamp}.log")
    file_handler = logging.handlers.TimedRotatingFileHandler(log_file, when="midnight", backupCount=7)
    file_handler.setFormatter(log_formatter)
    log.addHandler(file_handler)

    # Init the console handler (i.e. print to console)
    console_handler = logging.StreamHandler()
    console_handler.setFormatter(log_formatter)
    log.addHandler(console_handler)

    ###
    if cml_args.autofreq is not None:
        AUTO_RUN_FREQUENCY = cml_args.autofreq/60

    if cml_args.auto is None:
        log.info("Running trajectory estimation once!")
    else:
        log.info("Auto running trajectory estimation every {:.1f} hours using the last {:.1f} days of data...".format(AUTO_RUN_FREQUENCY, cml_args.auto))

    # Set max stations to use in a solution, minimum 2.
    # The best N will be chosen. -1 means use all. 
    if cml_args.maxstations is not None:
        if cml_args.maxstations == -1:
            # Set to large number, so we can easily test later
            max_stations = 9999
            log.info('Solutions will use all available stations.')
        else:
            max_stations = max(2, cml_args.maxstations)
            log.info('Solutions will use the best {} stations.'.format(max_stations))
    else:
        max_stations = 15
        log.info('Solutions will use the best {} stations.'.format(max_stations))

    # Init trajectory constraints
    trajectory_constraints = TrajectoryConstraints()
    trajectory_constraints.max_toffset = cml_args.maxtoffset
    trajectory_constraints.max_station_dist = cml_args.maxstationdist
    trajectory_constraints.max_vel_percent_diff = cml_args.maxveldiff
    trajectory_constraints.run_mc = not cml_args.disablemc
    trajectory_constraints.save_plots = cml_args.saveplots
    trajectory_constraints.geometric_uncert = not cml_args.uncerttime
    trajectory_constraints.max_stations = max_stations

    if cml_args.minerr is not None:
        trajectory_constraints.min_arcsec_err = cml_args.minerr

    if cml_args.maxerr is not None:
        trajectory_constraints.max_arcsec_err = cml_args.maxerr

<<<<<<< HEAD
    max_trajs = 1000
=======
    remotehost = cml_args.remotehost
    if cml_args.mcmode !=2 and remotehost is not None:
        log.info('remotehost only applicable in mcmode 2')
        remotehost = None

    # set the maximum number of trajectories to reprocess when doing the MC uncertainties
    # set a default of 10 for remote processing and 1000 for local processing
    if cml_args.remotehost is not None:
        max_trajs = 10
    else:
        max_trajs = 1000
>>>>>>> 5c92c8b8
    if cml_args.maxtrajs is not None:
        max_trajs = int(cml_args.maxtrajs)
        
    if cml_args.mcmode == 2:
        log.info(f'Reloading at most {max_trajs} phase1 trajectories.')

    # Set the number of CPU cores
    cpu_cores = cml_args.cpucores
    if (cpu_cores < 1) or (cpu_cores > multiprocessing.cpu_count()):
        cpu_cores = multiprocessing.cpu_count()
    trajectory_constraints.mc_cores = cpu_cores
    log.info("Running using {:d} CPU cores.".format(cpu_cores))

    # Run processing. If the auto run more is not on, the loop will break after one run
    previous_start_time = None
    while True: 

        # Clock for measuring script time
        t1 = datetime.datetime.now(datetime.timezone.utc)

        # If auto run is enabled, compute the time range to use
        event_time_range = None
        if cml_args.auto is not None:

            # Compute first date and time to use for auto run
            dt_beg = datetime.datetime.now(datetime.timezone.utc) - datetime.timedelta(days=cml_args.auto)

            # If the beginning time is later than the beginning of the previous run, use the beginning of the
            # previous run minus two days as the beginning time
            if previous_start_time is not None:
                if dt_beg > previous_start_time:
                    dt_beg = previous_start_time - datetime.timedelta(days=2)


            # Use now as the upper time limit
            dt_end = datetime.datetime.now(datetime.timezone.utc)

            event_time_range = [dt_beg, dt_end]


        # Otherwise check if the time range is given
        else:

            # If the time range to use is given, use it
            if cml_args.timerange is not None:

                # Extract time range
                time_beg, time_end = cml_args.timerange.strip("(").strip(")").split(",")
                dt_beg = datetime.datetime.strptime(
                    time_beg, "%Y%m%d-%H%M%S").replace(tzinfo=datetime.timezone.utc)
                
                dt_end = datetime.datetime.strptime(
                    time_end, "%Y%m%d-%H%M%S").replace(tzinfo=datetime.timezone.utc)

                log.info("Custom time range:")
                log.info("    BEG: {:s}".format(str(dt_beg)))
                log.info("    END: {:s}".format(str(dt_end)))

                event_time_range = [dt_beg, dt_end]

        # Init the data handle
        dh = RMSDataHandle(
            cml_args.dir_path, dt_range=event_time_range, 
            db_dir=cml_args.dbdir, output_dir=cml_args.outdir,
<<<<<<< HEAD
            mcmode=cml_args.mcmode, max_trajs=max_trajs)
=======
            mcmode=cml_args.mcmode, max_trajs=max_trajs, remotehost=remotehost)
>>>>>>> 5c92c8b8
        
        # If there is nothing to process, stop, unless we're in mcmode 2 (processing_list is not used in this case)
        if not dh.processing_list and cml_args.mcmode < 2:
            log.info("")
            log.info("Nothing to process!")
            log.info("Probably everything is already processed.")
            if cml_args.auto is None:
                break
<<<<<<< HEAD
        else:

            ### GENERATE DAILY TIME BINS ###

            if cml_args.mcmode != 2:
                # Find the range of datetimes of all folders (take only those after the year 2000)
                proc_dir_dts = [entry[3] for entry in dh.processing_list if entry[3] is not None]
                proc_dir_dts = [dt for dt in proc_dir_dts if dt > datetime.datetime(2000, 1, 1, 0, 0, 0, 
                                                                                    tzinfo=datetime.timezone.utc)]

                # Reject all folders not within the time range of interest +/- 1 day, to reduce the amount of data to be loaded
                if event_time_range is not None:

                    dt_beg, dt_end = event_time_range

                    proc_dir_dts = [dt for dt in proc_dir_dts 
                        if (dt >= dt_beg - datetime.timedelta(days=1)) and (dt <= dt_end + datetime.timedelta(days=1))]
                    
                    # to avoid excluding all possible dates
                    if proc_dir_dts == []: 
                        proc_dir_dts=[dt_beg - datetime.timedelta(days=1), dt_end + datetime.timedelta(days=1)]

                # Determine the limits of data
                proc_dir_dt_beg = min(proc_dir_dts)
                proc_dir_dt_end = max(proc_dir_dts)
                # Split the processing into daily chunks
                dt_bins = generateDatetimeBins(proc_dir_dt_beg, proc_dir_dt_end, bin_days=1, 
                                            tzinfo=datetime.timezone.utc)
                
                # check if we've created an extra bucket (might happen if requested timeperiod is less than 24h)
                if event_time_range is not None:
                    if dt_bins[-1][0] > event_time_range[1]: 
                        dt_bins.pop(-1)
            else:
                # in mcmode 2 we want to process all loaded trajectories so set the bin start/end accordingly
                dt_bins = [(dh.dt_range[0], dh.dt_range[1])]

            if dh.dt_range is not None:
                # there's some data to process
                log.info("")
                log.info("ALL TIME BINS:")
                log.info("----------")
                for bin_beg, bin_end in dt_bins:
                    log.info("{:s}, {:s}".format(str(bin_beg), str(bin_end)))


                ### ###


                # Go through all chunks in time
                for bin_beg, bin_end in dt_bins:

                    log.info("")
                    log.info("PROCESSING TIME BIN:")
                    log.info("{:s}, {:s}".format(str(bin_beg), str(bin_end)))
                    log.info("-----------------------------")
                    log.info("")

                    # Load data of unprocessed observations
                    if cml_args.mcmode != 2:
                        dh.unpaired_observations = dh.loadUnpairedObservations(dh.processing_list, 
                            dt_range=(bin_beg, bin_end))

                    # refresh list of calculated trajectories from disk
                    dh.removeDeletedTrajectories()
                    dh.loadComputedTrajectories(os.path.join(dh.output_dir, OUTPUT_TRAJ_DIR), dt_range=[bin_beg, bin_end])

                    # Run the trajectory correlator
                    tc = TrajectoryCorrelator(dh, trajectory_constraints, cml_args.velpart, data_in_j2000=True)
                    bin_time_range = [bin_beg, bin_end]
                    tc.run(event_time_range=event_time_range, mcmode=cml_args.mcmode, bin_time_range=bin_time_range)
            else:
                # there were no datasets to process
                log.info('no data to process yet')
            
            log.info("Total run time: {:s}".format(str(datetime.datetime.now(datetime.timezone.utc) - t1)))
=======
            else:
                continue


        ### GENERATE DAILY TIME BINS ###

        if cml_args.mcmode != 2:
            # Find the range of datetimes of all folders (take only those after the year 2000)
            proc_dir_dts = [entry[3] for entry in dh.processing_list if entry[3] is not None]
            proc_dir_dts = [dt for dt in proc_dir_dts if dt > datetime.datetime(2000, 1, 1, 0, 0, 0, 
                                                                                tzinfo=datetime.timezone.utc)]

            # Reject all folders not within the time range of interest +/- 1 day, to reduce the amount of data to be loaded
            if event_time_range is not None:

                dt_beg, dt_end = event_time_range

                proc_dir_dts = [dt for dt in proc_dir_dts 
                    if (dt >= dt_beg - datetime.timedelta(days=1)) and (dt <= dt_end + datetime.timedelta(days=1))]
                
                # to avoid excluding all possible dates
                if proc_dir_dts == []: 
                    proc_dir_dts=[dt_beg - datetime.timedelta(days=1), dt_end + datetime.timedelta(days=1)]

            # Determine the limits of data
            proc_dir_dt_beg = min(proc_dir_dts)
            proc_dir_dt_end = max(proc_dir_dts)
            # Split the processing into daily chunks
            dt_bins = generateDatetimeBins(proc_dir_dt_beg, proc_dir_dt_end, bin_days=1, 
                                        tzinfo=datetime.timezone.utc)
            
            # check if we've created an extra bucket (might happen if requested timeperiod is less than 24h)
            if event_time_range is not None:
                if dt_bins[-1][0] > event_time_range[1]: 
                    dt_bins.pop(-1)
        else:
            # in mcmode 2 we want to process all loaded trajectories so set the bin start/end accordingly
            dt_bins = [(dh.dt_range[0], dh.dt_range[1])]

        if dh.dt_range is not None:
            # there's some data to process
            log.info("")
            log.info("ALL TIME BINS:")
            log.info("----------")
            for bin_beg, bin_end in dt_bins:
                log.info("{:s}, {:s}".format(str(bin_beg), str(bin_end)))


            ### ###


            # Go through all chunks in time
            for bin_beg, bin_end in dt_bins:

                log.info("")
                log.info("PROCESSING TIME BIN:")
                log.info("{:s}, {:s}".format(str(bin_beg), str(bin_end)))
                log.info("-----------------------------")
                log.info("")

                # Load data of unprocessed observations
                if cml_args.mcmode != 2:
                    dh.unpaired_observations = dh.loadUnpairedObservations(dh.processing_list, 
                        dt_range=(bin_beg, bin_end))

                # refresh list of calculated trajectories from disk
                dh.removeDeletedTrajectories()
                dh.loadComputedTrajectories(os.path.join(dh.output_dir, OUTPUT_TRAJ_DIR), dt_range=[bin_beg, bin_end])

                # Run the trajectory correlator
                tc = TrajectoryCorrelator(dh, trajectory_constraints, cml_args.velpart, data_in_j2000=True)
                bin_time_range = [bin_beg, bin_end]
                tc.run(event_time_range=event_time_range, mcmode=cml_args.mcmode, bin_time_range=bin_time_range)
        else:
            # there were no datasets to process
            log.info('no data to process yet')
        
        log.info("Total run time: {:s}".format(str(datetime.datetime.now(datetime.timezone.utc) - t1)))
>>>>>>> 5c92c8b8

            # Store the previous start time
            previous_start_time = copy.deepcopy(t1)

        # Break after one loop if auto mode is not on
        if cml_args.auto is None:
            break

        else:

            # Otherwise wait to run AUTO_RUN_FREQUENCY hours after the beginning
            wait_time = (datetime.timedelta(hours=AUTO_RUN_FREQUENCY) 
                - (datetime.datetime.now(datetime.timezone.utc) - t1)).total_seconds()

            # Run immediately if the wait time has elapsed
            if wait_time < 0:
                continue

            # Otherwise wait to run
            else:

                # Compute next run time
                next_run_time = datetime.datetime.now(datetime.timezone.utc) \
                    + datetime.timedelta(seconds=wait_time)
                
                log.info("Next run time: {:s}, waiting {:d} seconds...".format(str(next_run_time), 
                                                                               int(wait_time)))

                # Wait to run
                while next_run_time > datetime.datetime.now(datetime.timezone.utc):
                    print("Waiting {:s} to run the trajectory solver...          ".format(str(next_run_time 
                        - datetime.datetime.now(datetime.timezone.utc))))
                    time.sleep(2)<|MERGE_RESOLUTION|>--- conflicted
+++ resolved
@@ -26,10 +26,7 @@
 from wmpl.Utils.OSTools import mkdirP
 from wmpl.Utils.Pickling import loadPickle, savePickle
 from wmpl.Utils.TrajConversions import datetime2JD, jd2Date
-<<<<<<< HEAD
-=======
 from wmpl.Utils.remoteDataHandling import collectRemoteTrajectories, moveRemoteTrajectories, uploadTrajToRemote
->>>>>>> 5c92c8b8
 
 ### CONSTANTS ###
 
@@ -204,21 +201,12 @@
             with open(self.db_file_path, 'w') as f:
                 self2 = copy.deepcopy(self)
 
-<<<<<<< HEAD
                 # Convert reduced trajectory objects to JSON objects
                 self2.trajectories = {key: self.trajectories[key].__dict__ for key in self.trajectories}
                 self2.failed_trajectories = {key: self.failed_trajectories[key].__dict__ 
                     for key in self.failed_trajectories}
                 if hasattr(self2, 'phase1Trajectories'):
                     delattr(self2, 'phase1Trajectories')
-=======
-            # Convert reduced trajectory objects to JSON objects
-            self2.trajectories = {key: self.trajectories[key].__dict__ for key in self.trajectories}
-            self2.failed_trajectories = {key: self.failed_trajectories[key].__dict__ 
-                for key in self.failed_trajectories}
-            if hasattr(self2, 'phase1Trajectories'):
-                delattr(self2, 'phase1Trajectories')
->>>>>>> 5c92c8b8
 
                 f.write(json.dumps(self2, default=lambda o: o.__dict__, indent=4, sort_keys=True))
 
@@ -496,11 +484,7 @@
 
 
 class RMSDataHandle(object):
-<<<<<<< HEAD
-    def __init__(self, dir_path, dt_range=None, db_dir=None, output_dir=None, mcmode=0, max_trajs=1000):
-=======
     def __init__(self, dir_path, dt_range=None, db_dir=None, output_dir=None, mcmode=0, max_trajs=1000, remotehost=None):
->>>>>>> 5c92c8b8
         """ Handles data interfacing between the trajectory correlator and RMS data files on disk. 
     
         Arguments:
@@ -548,10 +532,7 @@
             mkdirP(os.path.join(self.phase1_dir, 'processed'))
             self.purgePhase1ProcessedData(os.path.join(self.phase1_dir, 'processed'))
 
-<<<<<<< HEAD
-=======
         self.remotehost = remotehost
->>>>>>> 5c92c8b8
 
         ############################
 
@@ -576,10 +557,6 @@
             log.info("Finding unprocessed data...")
             self.processing_list = self.findUnprocessedFolders(station_list)
             log.info("   ... done!")
-<<<<<<< HEAD
-
-        else:
-=======
 
         else:
             # move any remotely calculated pickles to their target locations
@@ -591,7 +568,6 @@
                 collectRemoteTrajectories(remotehost, max_trajs, self.phase1_dir)
 
             # reload the phase1 trajectories
->>>>>>> 5c92c8b8
             dt_beg, dt_end = self.loadPhase1Trajectories(max_trajs=max_trajs)
             self.processing_list = None
             self.dt_range=[dt_beg, dt_end]
@@ -1284,13 +1260,8 @@
         ctry_list = list(set([stat_id[:2] for stat_id in station_list]))
         ctry_list.sort()
         traj_dir = dt.strftime("%Y%m%d_%H%M%S.%f")[:-3] + "_" + "_".join(ctry_list)
-<<<<<<< HEAD
-
-
-=======
-
-
->>>>>>> 5c92c8b8
+
+
         # Path to the year directory
         out_path = os.path.join(self.output_dir, OUTPUT_TRAJ_DIR, year_dir, month_dir, date_dir, traj_dir)
         if make_dirs:
@@ -1331,14 +1302,11 @@
             # we're including additional observations we need to use the most recent version of the trajectory
             savePickle(traj, os.path.join(self.phase1_dir, 'processed'), traj.pre_mc_longname + '_trajectory.pickle')
 
-<<<<<<< HEAD
-=======
             if self.remotehost is not None:
                 log.info('saving to remote host')
                 uploadTrajToRemote(remotehost, traj.file_name + '_trajectory.pickle', output_dir)
                 log.info(' ...done')
 
->>>>>>> 5c92c8b8
         # Save the plots
         if save_plots:
             traj.save_results = True
@@ -1426,11 +1394,8 @@
         the pickle, because we might later on get new data and it might become solvable. Otherwise, we can just delete the file 
         since the MC solver will have saved an updated one already.
         """
-<<<<<<< HEAD
         if not self.mc_mode != 2:
             return 
-=======
->>>>>>> 5c92c8b8
         fldr_name = os.path.split(self.generateTrajOutputDirectoryPath(traj, make_dirs=False))[-1] 
         pick = os.path.join(self.phase1_dir, fldr_name + '_trajectory.pickle_processing')
         if os.path.isfile(pick):
@@ -1677,11 +1642,7 @@
         help="Use best N stations in the solution (default is use 15 stations).")
 
     arg_parser.add_argument('--mcmode', '--mcmode', type=int, default=0,
-<<<<<<< HEAD
         help="Run just simple soln (1), just monte-carlos (2) or both (0, default).")
-=======
-        help="Run just simple soln (1), just monte-carlos (2) or both (0).")
->>>>>>> 5c92c8b8
 
     arg_parser.add_argument('--maxtrajs', '--maxtrajs', type=int, default=1000,
         help="Max number of trajectories to reload in each pass when doing the Monte-Carlo phase")
@@ -1689,12 +1650,9 @@
     arg_parser.add_argument('--autofreq', '--autofreq', type=int, default=360,
         help="Minutes to wait between runs in auto-mode")
     
-<<<<<<< HEAD
-=======
     arg_parser.add_argument('--remotehost', '--remotehost', type=str, default=None,
         help="Remote host to collect and return MC phase solutions to. Supports internet-distributed processing.")
     
->>>>>>> 5c92c8b8
     # Parse the command line arguments
     cml_args = arg_parser.parse_args()
 
@@ -1775,9 +1733,6 @@
     if cml_args.maxerr is not None:
         trajectory_constraints.max_arcsec_err = cml_args.maxerr
 
-<<<<<<< HEAD
-    max_trajs = 1000
-=======
     remotehost = cml_args.remotehost
     if cml_args.mcmode !=2 and remotehost is not None:
         log.info('remotehost only applicable in mcmode 2')
@@ -1789,7 +1744,6 @@
         max_trajs = 10
     else:
         max_trajs = 1000
->>>>>>> 5c92c8b8
     if cml_args.maxtrajs is not None:
         max_trajs = int(cml_args.maxtrajs)
         
@@ -1854,11 +1808,7 @@
         dh = RMSDataHandle(
             cml_args.dir_path, dt_range=event_time_range, 
             db_dir=cml_args.dbdir, output_dir=cml_args.outdir,
-<<<<<<< HEAD
-            mcmode=cml_args.mcmode, max_trajs=max_trajs)
-=======
             mcmode=cml_args.mcmode, max_trajs=max_trajs, remotehost=remotehost)
->>>>>>> 5c92c8b8
         
         # If there is nothing to process, stop, unless we're in mcmode 2 (processing_list is not used in this case)
         if not dh.processing_list and cml_args.mcmode < 2:
@@ -1867,7 +1817,6 @@
             log.info("Probably everything is already processed.")
             if cml_args.auto is None:
                 break
-<<<<<<< HEAD
         else:
 
             ### GENERATE DAILY TIME BINS ###
@@ -1944,86 +1893,6 @@
                 log.info('no data to process yet')
             
             log.info("Total run time: {:s}".format(str(datetime.datetime.now(datetime.timezone.utc) - t1)))
-=======
-            else:
-                continue
-
-
-        ### GENERATE DAILY TIME BINS ###
-
-        if cml_args.mcmode != 2:
-            # Find the range of datetimes of all folders (take only those after the year 2000)
-            proc_dir_dts = [entry[3] for entry in dh.processing_list if entry[3] is not None]
-            proc_dir_dts = [dt for dt in proc_dir_dts if dt > datetime.datetime(2000, 1, 1, 0, 0, 0, 
-                                                                                tzinfo=datetime.timezone.utc)]
-
-            # Reject all folders not within the time range of interest +/- 1 day, to reduce the amount of data to be loaded
-            if event_time_range is not None:
-
-                dt_beg, dt_end = event_time_range
-
-                proc_dir_dts = [dt for dt in proc_dir_dts 
-                    if (dt >= dt_beg - datetime.timedelta(days=1)) and (dt <= dt_end + datetime.timedelta(days=1))]
-                
-                # to avoid excluding all possible dates
-                if proc_dir_dts == []: 
-                    proc_dir_dts=[dt_beg - datetime.timedelta(days=1), dt_end + datetime.timedelta(days=1)]
-
-            # Determine the limits of data
-            proc_dir_dt_beg = min(proc_dir_dts)
-            proc_dir_dt_end = max(proc_dir_dts)
-            # Split the processing into daily chunks
-            dt_bins = generateDatetimeBins(proc_dir_dt_beg, proc_dir_dt_end, bin_days=1, 
-                                        tzinfo=datetime.timezone.utc)
-            
-            # check if we've created an extra bucket (might happen if requested timeperiod is less than 24h)
-            if event_time_range is not None:
-                if dt_bins[-1][0] > event_time_range[1]: 
-                    dt_bins.pop(-1)
-        else:
-            # in mcmode 2 we want to process all loaded trajectories so set the bin start/end accordingly
-            dt_bins = [(dh.dt_range[0], dh.dt_range[1])]
-
-        if dh.dt_range is not None:
-            # there's some data to process
-            log.info("")
-            log.info("ALL TIME BINS:")
-            log.info("----------")
-            for bin_beg, bin_end in dt_bins:
-                log.info("{:s}, {:s}".format(str(bin_beg), str(bin_end)))
-
-
-            ### ###
-
-
-            # Go through all chunks in time
-            for bin_beg, bin_end in dt_bins:
-
-                log.info("")
-                log.info("PROCESSING TIME BIN:")
-                log.info("{:s}, {:s}".format(str(bin_beg), str(bin_end)))
-                log.info("-----------------------------")
-                log.info("")
-
-                # Load data of unprocessed observations
-                if cml_args.mcmode != 2:
-                    dh.unpaired_observations = dh.loadUnpairedObservations(dh.processing_list, 
-                        dt_range=(bin_beg, bin_end))
-
-                # refresh list of calculated trajectories from disk
-                dh.removeDeletedTrajectories()
-                dh.loadComputedTrajectories(os.path.join(dh.output_dir, OUTPUT_TRAJ_DIR), dt_range=[bin_beg, bin_end])
-
-                # Run the trajectory correlator
-                tc = TrajectoryCorrelator(dh, trajectory_constraints, cml_args.velpart, data_in_j2000=True)
-                bin_time_range = [bin_beg, bin_end]
-                tc.run(event_time_range=event_time_range, mcmode=cml_args.mcmode, bin_time_range=bin_time_range)
-        else:
-            # there were no datasets to process
-            log.info('no data to process yet')
-        
-        log.info("Total run time: {:s}".format(str(datetime.datetime.now(datetime.timezone.utc) - t1)))
->>>>>>> 5c92c8b8
 
             # Store the previous start time
             previous_start_time = copy.deepcopy(t1)
