--- conflicted
+++ resolved
@@ -2068,7 +2068,6 @@
     ### Link to latest files ###
 
     if not skip_plots:
-<<<<<<< HEAD
 
         plot_copy_list = [
             [plots_daily_dir,   most_recent_plot_file,    "scecliptic_latest_daily"], \
@@ -2084,23 +2083,6 @@
 
                 print("Copying latest plots...")
 
-=======
-
-        plot_copy_list = [
-            [plots_daily_dir,   most_recent_plot_file,    "scecliptic_latest_daily"], \
-            [plots_daily_dir,   yesterday_plot_file,      "scecliptic_yesterday"], \
-            [plots_monthly_dir, latest_monthly_plot_file, "scecliptic_latest_monthly"], \
-            [plots_monthly_dir, last_month_plot_file,     "scecliptic_last_month"]]
-
-        # Link latest plots per day and month
-        for plots_dir, plot_copy_name, plot_name in plot_copy_list:
-
-            # Set the most recent daily plots
-            if plot_copy_name is not None:
-
-                print("Copying latest plots...")
-
->>>>>>> 43f7b8c0
                 # Set latest plots
                 suffix_list = ["_vg.png", "_density.png"]
                 for suffix in suffix_list:
@@ -2316,10 +2298,7 @@
         if output_dir is None:
             output_dir = cml_args.dir_path
 
-<<<<<<< HEAD
         mkdirP(output_dir)
-=======
->>>>>>> 43f7b8c0
 
         # Generate the orbit summary file
         print("Writing summary file...")
